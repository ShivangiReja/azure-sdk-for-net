﻿//
// Copyright 2012 Microsoft Corporation
// 
// Licensed under the Apache License, Version 2.0 (the "License");
//  you may not use this file except in compliance with the License.
//  You may obtain a copy of the License at
//    http://www.apache.org/licenses/LICENSE-2.0
// 
//  Unless required by applicable law or agreed to in writing, software
//  distributed under the License is distributed on an "AS IS" BASIS,
//  WITHOUT WARRANTIES OR CONDITIONS OF ANY KIND, either express or implied.
//  See the License for the specific language governing permissions and
//  limitations under the License.
//

using System;
using System.Collections.Generic;
using System.Diagnostics;
using System.Net;
using System.Net.Http;
using System.Text;
using System.Threading.Tasks;

using Windows.Data.Xml.Dom;
using Windows.Foundation;
using Windows.Web.Syndication;

namespace Microsoft.WindowsAzure.ServiceLayer.ServiceBus
{
    /// <summary>
    /// REST proxy for the service bus interface.
    /// </summary>
    internal class ServiceBusRestProxy: IServiceBusService
    {
        // Extra types used for serialization operations with rules.
        private static readonly Type[] ExtraRuleTypes = 
        {
            typeof(CorrelationRuleFilter),
            typeof(FalseRuleFilter),
            typeof(SqlRuleFilter),
            typeof(TrueRuleFilter),
            typeof(EmptyRuleAction),
            typeof(SqlRuleAction),
        };

        /// <summary>
        /// Gets the service options.
        /// </summary>
        private ServiceConfiguration ServiceConfig { get; set; }

        /// <summary>
        /// Gets HTTP client used for communicating with the service.
        /// </summary>
        private HttpClient Channel { get; set; }


        /// <summary>
        /// Constructor.
        /// </summary>
        /// <param name="serviceOptions">Configuration parameters.</param>
        internal ServiceBusRestProxy(ServiceConfiguration serviceOptions)
        {
            Debug.Assert(serviceOptions != null);

            ServiceConfig = serviceOptions;

            HttpMessageHandler chain = new WrapAuthenticationHandler(serviceOptions);
            Channel = new HttpClient(chain);
        }

        /// <summary>
        /// Gets all available queues in the namespace.
        /// </summary>
        /// <returns>All queues in the namespace.</returns>
        IAsyncOperation<IEnumerable<QueueInfo>> IServiceBusService.ListQueuesAsync()
        {
            return GetItemsAsync<QueueInfo>(
                ServiceConfig.GetQueuesContainerUri(), 
                InitQueue);
        }

        /// <summary>
        /// Gets the queue with the given name.
        /// </summary>
        /// <param name="queueName">Name of the queue.</param>
        /// <returns>Queue data.</returns>
        IAsyncOperation<QueueInfo> IServiceBusService.GetQueueAsync(string queueName)
        {
            if (queueName == null)
            {
                throw new ArgumentNullException("queueName");
            }

            return GetItemAsync<QueueInfo>(
                ServiceConfig.GetQueueUri(queueName),
                InitQueue);
        }

        /// <summary>
        /// Deletes a queue with the given name.
        /// </summary>
        /// <param name="queueName">Queue name.</param>
        /// <returns>Asycnrhonous action.</returns>
        IAsyncAction IServiceBusService.DeleteQueueAsync(string queueName)
        {
            if (queueName == null)
            {
                throw new ArgumentNullException("queueName");
            }

            return DeleteItemAsync(
                ServiceConfig.GetQueueUri(queueName));
        }

        /// <summary>
        /// Creates a queue with the given name and default settings.
        /// </summary>
        /// <param name="queueName">Name of the queue.</param>
        /// <returns>Queue data.</returns>
        IAsyncOperation<QueueInfo> IServiceBusService.CreateQueueAsync(string queueName)
        {
            if (queueName == null)
            {
                throw new ArgumentNullException("queueName");
            }

            return CreateItemAsync<QueueInfo, QueueSettings>(
                ServiceConfig.GetQueueUri(queueName),
                new QueueSettings(),
                InitQueue);
        }

        /// <summary>
        /// Creates a queue with the given parameters.
        /// </summary>
        /// <param name="queueName">Name of the queue.</param>
        /// <param name="queueSettings">Parameters of the queue.</param>
        /// <returns>Created queue.</returns>
        IAsyncOperation<QueueInfo> IServiceBusService.CreateQueueAsync(string queueName, QueueSettings queueSettings)
        {
            if (queueName == null)
            {
                throw new ArgumentNullException("queueName");
            }
            if (queueSettings == null)
            {
                throw new ArgumentNullException("queueSettings");
            }

            return CreateItemAsync<QueueInfo, QueueSettings>(
                ServiceConfig.GetQueueUri(queueName),
                queueSettings,
                InitQueue);
        }

        /// <summary>
        /// Lists all topics in the namespace.
        /// </summary>
        /// <returns>A collection of topics.</returns>
        IAsyncOperation<IEnumerable<TopicInfo>> IServiceBusService.ListTopicsAsync()
        {
            return GetItemsAsync<TopicInfo>(
                ServiceConfig.GetTopicsContainerUri(),
                InitTopic);
        }

        /// <summary>
        /// Creates a topic with the given name and default settings.
        /// </summary>
        /// <param name="topicName">Topic name.</param>
        /// <returns>Created topic.</returns>
        IAsyncOperation<TopicInfo> IServiceBusService.CreateTopicAsync(string topicName)
        {
            if (topicName == null)
            {
                throw new ArgumentNullException("topicName");
            }

            return CreateItemAsync<TopicInfo, TopicSettings>(
                ServiceConfig.GetTopicUri(topicName),
                new TopicSettings(), 
                InitTopic);
        }

        /// <summary>
        /// Creates a topic with the given name and settings.
        /// </summary>
        /// <param name="topicName">Topic name.</param>
        /// <param name="topicSettings">Topic settings.</param>
        /// <returns>Created topic.</returns>
        IAsyncOperation<TopicInfo> IServiceBusService.CreateTopicAsync(string topicName, TopicSettings topicSettings)
        {
            if (topicName == null)
            {
                throw new ArgumentNullException("topicName");
            }
            if (topicSettings == null)
            {
                throw new ArgumentNullException("topicSettings");
            }

            return CreateItemAsync<TopicInfo, TopicSettings>(
                ServiceConfig.GetTopicUri(topicName),
                topicSettings,
                InitTopic);
        }

        /// <summary>
        /// Gets a topic with the given name.
        /// </summary>
        /// <param name="topicName">Topic name.</param>
        /// <returns>Topic information.</returns>
        IAsyncOperation<TopicInfo> IServiceBusService.GetTopicAsync(string topicName)
        {
            if (topicName == null)
            {
                throw new ArgumentNullException("topicName");
            }

            return GetItemAsync<TopicInfo>(
                ServiceConfig.GetTopicUri(topicName),
                InitTopic);
        }

        /// <summary>
        /// Deletes a topic with the given name.
        /// </summary>
        /// <param name="topicName">Topic name.</param>
        /// <returns>Deletion result.</returns>
        IAsyncAction IServiceBusService.DeleteTopicAsync(string topicName)
        {
            if (topicName == null)
            {
                throw new ArgumentNullException("topicName");
            }

            return DeleteItemAsync(
                ServiceConfig.GetTopicUri(topicName));
        }

        /// <summary>
        /// Creates a subscription with the given name for the given topic and 
        /// default settings.
        /// </summary>
        /// <param name="topicName">Topic name.</param>
        /// <param name="subscriptionName">Subscription name.</param>
        /// <returns>Created subscription.</returns>
        IAsyncOperation<SubscriptionInfo> IServiceBusService.CreateSubscriptionAsync(string topicName, string subscriptionName)
        {
            if (topicName == null)
            {
                throw new ArgumentNullException("topicName");
            }
            if (subscriptionName == null)
            {
                throw new ArgumentNullException("subscriptionName");
            }

            return CreateItemAsync<SubscriptionInfo, SubscriptionSettings>(
                ServiceConfig.GetSubscriptionUri(topicName, subscriptionName),
                new SubscriptionSettings(), 
                InitSubscription);
        }

        /// <summary>
        /// Creates a subscription with the given name for the given topic with
        /// the specified settings.
        /// </summary>
        /// <param name="topicName">Topic name.</param>
        /// <param name="subscriptionName">Subscription name.</param>
        /// <param name="subscriptionSettings">Subscription settings.</param>
        /// <returns>Created subscription.</returns>
        IAsyncOperation<SubscriptionInfo> IServiceBusService.CreateSubscriptionAsync(
            string topicName, 
            string subscriptionName, 
            SubscriptionSettings subscriptionSettings)
        {
            if (topicName == null)
            {
                throw new ArgumentNullException("topicName");
            }
            if (subscriptionName == null)
            {
                throw new ArgumentNullException("subscriptionName");
            }
            if (subscriptionSettings == null)
            { 
                throw new ArgumentNullException("subscriptionSettings");
            }

            return CreateItemAsync<SubscriptionInfo, SubscriptionSettings>(
                ServiceConfig.GetSubscriptionUri(topicName, subscriptionName), 
                subscriptionSettings, 
                InitSubscription);
        }

        /// <summary>
        /// Gets all subscriptions for the given topic.
        /// </summary>
        /// <param name="topicName">Topic name.</param>
        /// <returns>Collection of subscriptions.</returns>
        IAsyncOperation<IEnumerable<SubscriptionInfo>> IServiceBusService.ListSubscriptionsAsync(string topicName)
        {
            if (topicName == null)
            {
                throw new ArgumentNullException("topicName");
            }

            return GetItemsAsync<SubscriptionInfo>(
                ServiceConfig.GetSubscriptionsContainerUri(topicName), 
                InitSubscription);
        }

        /// <summary>
        /// Gets a subscription with the given name for the given topic.
        /// </summary>
        /// <param name="topicName">Topic name.</param>
        /// <param name="subscriptionName">Subscription name.</param>
        /// <returns>Subscription information.</returns>
        IAsyncOperation<SubscriptionInfo> IServiceBusService.GetSubscriptionAsync(string topicName, string subscriptionName)
        {
            if (topicName == null)
            {
                throw new ArgumentNullException("topicName");
            }
            if (subscriptionName == null)
            {
                throw new ArgumentNullException("subscriptionName");
            }

            return GetItemAsync<SubscriptionInfo>(
                ServiceConfig.GetSubscriptionUri(topicName, subscriptionName), 
                InitSubscription);
        }

        /// <summary>
        /// Deletes a subscription with the given name from the given topic.
        /// </summary>
        /// <param name="topicName">Topic name.</param>
        /// <param name="subscriptionName">Subscription name.</param>
        /// <returns>Result of the operation.</returns>
        IAsyncAction IServiceBusService.DeleteSubscriptionAsync(string topicName, string subscriptionName)
        {
            if (topicName == null)
            {
                throw new ArgumentNullException("topicName");
            }
            if (subscriptionName == null)
            {
                throw new ArgumentNullException("subscriptionName");
            }

            return DeleteItemAsync(
                ServiceConfig.GetSubscriptionUri(topicName, subscriptionName));
        }

        /// <summary>
        /// Creates a rule.
        /// </summary>
        /// <param name="topicName">Name of the topic.</param>
        /// <param name="subscriptionName">Name of the subscription inside the topic.</param>
        /// <param name="ruleName">Name of the rule to be created.</param>
        /// <param name="ruleSettings">Rule's settings.</param>
        /// <returns></returns>
        IAsyncOperation<RuleInfo> IServiceBusService.CreateRuleAsync(string topicName, string subscriptionName, string ruleName, RuleSettings ruleSettings)
        {
            if (topicName == null)
            {
                throw new ArgumentNullException("topicName");
            }
            if (subscriptionName == null)
            {

                throw new ArgumentNullException("subscriptionName");
            }
            if (ruleName == null)
            {
                throw new ArgumentNullException("ruleName");
            }
            if (ruleSettings == null)
            {
                throw new ArgumentNullException("ruleSettings");
            }

            return CreateItemAsync<RuleInfo, RuleSettings>(
                ServiceConfig.GetRuleUri(topicName, subscriptionName, ruleName),
                ruleSettings,
                InitRule);
        }

        /// <summary>
        /// Lists all rules in the given subscription.
        /// </summary>
        /// <param name="topicName">Name of the topic.</param>
        /// <param name="subscriptionName">Name of the subscription inside the topic.</param>
        /// <returns>A collection of rules.</returns>
        IAsyncOperation<IEnumerable<RuleInfo>> IServiceBusService.ListRulesAsync(string topicName, string subscriptionName)
        {
            if (topicName == null)
            {
                throw new ArgumentNullException("topicName");
            }
            if (subscriptionName == null)
            {

                throw new ArgumentNullException("subscriptionName");
            }

            return GetItemsAsync<RuleInfo>(
                ServiceConfig.GetRulesContainerUri(topicName, subscriptionName),
                InitRule,
                ExtraRuleTypes);
        }

        /// <summary>
        /// Gets a subscription rule with the given name.
        /// </summary>
        /// <param name="topicName">Name of the topic.</param>
        /// <param name="subscriptionName">Name of the subscription.</param>
        /// <param name="ruleName">Name of the rule.</param>
        /// <returns>Rule information.</returns>
        IAsyncOperation<RuleInfo> IServiceBusService.GetRuleAsync(string topicName, string subscriptionName, string ruleName)
        {
            if (topicName == null)
            {
                throw new ArgumentNullException("topicName");
            }
            if (subscriptionName == null)
            {
                throw new ArgumentNullException("subscriptionName");
            }
            if (ruleName == null)
            {
                throw new ArgumentNullException("ruleName");
            }

            return GetItemAsync<RuleInfo>(
                ServiceConfig.GetRuleUri(topicName, subscriptionName, ruleName),
                InitRule,
                ExtraRuleTypes);
        }

        /// <summary>
        /// Deletes a rule with the given name.
        /// </summary>
        /// <param name="topicName">Name of the topic.</param>
        /// <param name="subscriptionName">Name of the subscription.</param>
        /// <param name="ruleName">Name of the rule.</param>
        /// <returns>Result of the operation.</returns>
        IAsyncAction IServiceBusService.DeleteRuleAsync(string topicName, string subscriptionName, string ruleName)
        {
            if (topicName == null)
            {
                throw new ArgumentNullException("topicName");
            }
            if (subscriptionName == null)
            {

                throw new ArgumentNullException("subscriptionName");
            }
            if (ruleName == null)
            {
                throw new ArgumentNullException("ruleName");
            }

            return DeleteItemAsync(
                ServiceConfig.GetRuleUri(topicName, subscriptionName, ruleName));
        }

        /// <summary>
        /// Sends a brokered message to the queue or the topic.
        /// </summary>
        /// <param name="destination">Topic/queue name.</param>
        /// <param name="message">Message to send.</param>
        /// <returns>Result of the operation.</returns>
        IAsyncAction IServiceBusService.SendMessageAsync(string destination, BrokeredMessageSettings message)
        {
            if (destination == null)
            {
                throw new ArgumentNullException("destination");
            }
            if (message == null)
            {
                throw new ArgumentNullException("message");
            }

            Uri uri = ServiceConfig.GetDestinationUri(destination);
            HttpRequestMessage request = new HttpRequestMessage(HttpMethod.Post, uri);
            message.SubmitTo(request);

            return SendAsync(request).AsAsyncAction();
        }

        /// <summary>
        /// Peeks and locks a message at the top of the quuee.
        /// </summary>
        /// <param name="queueName">Queue/topic name.</param>
        /// <param name="lockInterval">Lock duration.</param>
        /// <returns>Message from the queue.</returns>
        IAsyncOperation<BrokeredMessageInfo> IServiceBusService.PeekQueueMessageAsync(string queueName, TimeSpan lockInterval)
        {
            if (queueName == null)
            {
                throw new ArgumentNullException("queueName");
            }
<<<<<<< HEAD
            Uri uri = ServiceConfig.GetUnlockedMessageUri(queueName, lockInterval);
=======

            Uri uri = ServiceConfig.GetUnlockedMessageUri(destination, lockInterval);
>>>>>>> c1813301
            HttpRequestMessage request = new HttpRequestMessage(HttpMethod.Post, uri);
            return SendAsync(request, CheckNoContent)
                .ContinueWith((t) => new BrokeredMessageInfo(t.Result), TaskContinuationOptions.OnlyOnRanToCompletion)
                .AsAsyncOperation();
        }

        /// <summary>
        /// Gets and locks a message from the given path.
        /// </summary>
        /// <param name="queueName">Queue/topic name.</param>
        /// <param name="lockInterval">Lock duration.</param>
        /// <returns>Message.</returns>
        IAsyncOperation<BrokeredMessageInfo> IServiceBusService.GetQueueMessageAsync(string queueName, TimeSpan lockInterval)
        {
            if (queueName == null)
            {
                throw new ArgumentNullException("queueName");
            }
<<<<<<< HEAD
            Uri uri = ServiceConfig.GetUnlockedMessageUri(queueName, lockInterval);
=======

            Uri uri = ServiceConfig.GetUnlockedMessageUri(destination, lockInterval);
>>>>>>> c1813301
            HttpRequestMessage request = new HttpRequestMessage(HttpMethod.Delete, uri);
            return SendAsync(request, CheckNoContent)
                .ContinueWith((t) => new BrokeredMessageInfo(t.Result), TaskContinuationOptions.OnlyOnRanToCompletion)
                .AsAsyncOperation();
        }

        /// <summary>
        /// Unlocks previously locked message.
        /// </summary>
        /// <param name="queueName">Queue/topic name.</param>
        /// <param name="sequenceNumber">Sequence number of the locked message.</param>
        /// <param name="lockToken">Lock ID.</param>
        /// <returns>Result of the operation.</returns>
        IAsyncAction IServiceBusService.UnlockQueueMessageAsync(string queueName, long sequenceNumber, string lockToken)
        {
            if (queueName == null)
            {
                throw new ArgumentNullException("queueName");
            }
            if (lockToken == null)
            {
                throw new ArgumentNullException("lockToken");
            }
<<<<<<< HEAD
            Uri uri = ServiceConfig.GetLockedMessageUri(queueName, sequenceNumber, lockToken);
=======

            Uri uri = ServiceConfig.GetLockedMessageUri(destination, sequenceNumber, lockId);
>>>>>>> c1813301
            HttpRequestMessage request = new HttpRequestMessage(HttpMethod.Put, uri);
            return SendAsync(request)
                .AsAsyncAction();
        }

        /// <summary>
        /// Deletes previously locked message.
        /// </summary>
        /// <param name="queueName">Topic/queue name.</param>
        /// <param name="sequenceNumber">Sequence number of the locked message.</param>
        /// <param name="lockToken">Lock ID.</param>
        /// <returns>Result of the operation.</returns>
        IAsyncAction IServiceBusService.DeleteQueueMessageAsync(string queueName, long sequenceNumber, string lockToken)
        {
            if (queueName == null)
            {
                throw new ArgumentNullException("queueName");
            }
            if (lockToken == null)
            {
                throw new ArgumentNullException("lockToken");
            }
            Uri uri = ServiceConfig.GetLockedMessageUri(queueName, sequenceNumber, lockToken);
            HttpRequestMessage request = new HttpRequestMessage(HttpMethod.Delete, uri);
            return SendAsync(request)
                .AsAsyncAction();
        }

        /// <summary>
        /// Peeks a message at the head of the subscription and locks it for 
        /// the specified duration period. The message is guaranteed not to be
        /// delivered to other receivers during the lock duration.
        /// </summary>
        /// <param name="topicName">Topic name.</param>
        /// <param name="subscriptionName">Subscription name.</param>
        /// <param name="lockInterval">Lock duration.</param>
        /// <returns>Message from the subscription.</returns>
        IAsyncOperation<BrokeredMessageInfo> IServiceBusService.PeekSubscriptionMessageAsync(string topicName, string subscriptionName, TimeSpan lockInterval)
        {
            if (topicName == null)
            {
                throw new ArgumentNullException("topicName");
            }
            if (subscriptionName == null)
            {
                throw new ArgumentNullException("subscriptionName");
            }
            Uri uri = ServiceConfig.GetUnlockedSubscriptionMessageUri(topicName, subscriptionName, lockInterval);
            HttpRequestMessage request = new HttpRequestMessage(HttpMethod.Post, uri);
            return SendAsync(request, CheckNoContent)
                .ContinueWith(t => new BrokeredMessageInfo(t.Result), TaskContinuationOptions.OnlyOnRanToCompletion)
                .AsAsyncOperation();
        }

        /// <summary>
        /// Gets a message at the head of the subscription and removes it from 
        /// the subscription.
        /// </summary>
        /// <param name="topicName">Topic name.</param>
        /// <param name="subscriptionName">Name of the subscription.</param>
        /// <param name="lockInterval">Lock duration.</param>
        /// <returns>Message from the subscription.</returns>
        IAsyncOperation<BrokeredMessageInfo> IServiceBusService.GetSubscriptionMessageAsync(string topicName, string subscriptionName, TimeSpan lockInterval)
        {
            if (topicName == null)
            {
                throw new ArgumentNullException("topicName");
            }
            if (subscriptionName == null)
            {
                throw new ArgumentNullException("subscriptionName");
            }
            Uri uri = ServiceConfig.GetUnlockedSubscriptionMessageUri(topicName, subscriptionName, lockInterval);
            HttpRequestMessage request = new HttpRequestMessage(HttpMethod.Delete, uri);
            return SendAsync(request, CheckNoContent)
                .ContinueWith(t => new BrokeredMessageInfo(t.Result), TaskContinuationOptions.OnlyOnRanToCompletion)
                .AsAsyncOperation();
            throw new NotImplementedException();
        }

        /// <summary>
        /// Unlocks previously locked message making it available to all
        /// readers.
        /// </summary>
        /// <param name="topicName">Topic name.</param>
        /// <param name="subscriptionName">Subscription name.</param>
        /// <param name="sequenceNumber">Sequence number of the locked message.</param>
        /// <param name="lockToken">Lock ID of the message.</param>
        /// <returns>Result of the operation.</returns>
        IAsyncAction IServiceBusService.UnlockSubscriptionMessageAsync(string topicName, string subscriptionName, long sequenceNumber, string lockToken)
        {
            if (topicName == null)
            {
                throw new ArgumentNullException("topicName");
            }
            if (subscriptionName == null)
            {
                throw new ArgumentNullException("subscriptionName");
            }
            if (lockToken == null)
            {
                throw new ArgumentNullException("lockToken");
            }
            Uri uri = ServiceConfig.GetLockedSubscriptionMessageUri(topicName, subscriptionName, sequenceNumber, lockToken);
            HttpRequestMessage request = new HttpRequestMessage(HttpMethod.Put, uri);
            return SendAsync(request)
                .AsAsyncAction();
        }

        /// <summary>
        /// Deletes a previously locked message.
        /// </summary>
        /// <param name="topicName">Topic name.</param>
        /// <param name="subscriptionName">Subscription name.</param>
        /// <param name="sequenceNumber">Sequence number of the locked message.</param>
        /// <param name="lockToken">Lock ID of the message.</param>
        /// <returns>Result of the operation.</returns>
        IAsyncAction IServiceBusService.DeleteSubscriptionMessageAsync(string topicName, string subscriptionName, long sequenceNumber, string lockToken)
        {
            if (topicName == null)
            {
                throw new ArgumentNullException("topicName");
            }
            if (subscriptionName == null)
            {
                throw new ArgumentNullException("subscriptionName");
            }
            if (lockToken == null)
            {
                throw new ArgumentNullException("lockToken");
            }
<<<<<<< HEAD
            Uri uri = ServiceConfig.GetLockedSubscriptionMessageUri(topicName, subscriptionName, sequenceNumber, lockToken);
=======

            Uri uri = ServiceConfig.GetLockedMessageUri(destination, sequenceNumber, lockId);
>>>>>>> c1813301
            HttpRequestMessage request = new HttpRequestMessage(HttpMethod.Delete, uri);
            return SendAsync(request)
                .AsAsyncAction();
        }

        /// <summary>
        /// Gets service bus items of the given type.
        /// </summary>
        /// <typeparam name="TInfo">Item type.</typeparam>
        /// <param name="containerUri">URI of a container with items.</param>
        /// <param name="initAction">Initialization action for a single item.</param>
        /// <param name="extraTypes">Extra types for deserialization.</param>
        /// <returns>A collection of items.</returns>
        private IAsyncOperation<IEnumerable<TInfo>> GetItemsAsync<TInfo>(Uri containerUri, Action<SyndicationItem, TInfo> initAction, params Type[] extraTypes)
        {
            HttpRequestMessage request = new HttpRequestMessage(HttpMethod.Get, containerUri);

            return SendAsync(request, CheckNoContent)
                .ContinueWith<IEnumerable<TInfo>>(r => GetItems<TInfo>(r.Result, initAction, extraTypes), TaskContinuationOptions.OnlyOnRanToCompletion)
                .AsAsyncOperation<IEnumerable<TInfo>>();
        }

        /// <summary>
        /// Deserializes collection of items of the given type from an atom 
        /// feed contained in the specified response.
        /// </summary>
        /// <typeparam name="TInfo">Item type.</typeparam>
        /// <param name="response">Source HTTP response.</param>
        /// <param name="initAction">Initialization action.</param>
        /// <param name="extraTypes">Extra types for deserialization.</param>
        /// <returns>Collection of deserialized items.</returns>
        private IEnumerable<TInfo> GetItems<TInfo>(HttpResponseMessage response, Action<SyndicationItem, TInfo> initAction, params Type[] extraTypes)
        {
            Debug.Assert(response.IsSuccessStatusCode);
            SyndicationFeed feed = new SyndicationFeed();
            feed.Load(response.Content.ReadAsStringAsync().Result);

            return SerializationHelper.DeserializeCollection<TInfo>(feed, initAction, extraTypes);
        }

        /// <summary>
        /// Obtains a service bus item of the given name and type.
        /// </summary>
        /// <typeparam name="TInfo">Item type</typeparam>
        /// <param name="itemUri">URI of the item.</param>
        /// <param name="initAction">Initialization action for the deserialized item.</param>
        /// <param name="extraTypes">Extra types for deserialization.</param>
        /// <returns>Item data</returns>
        private IAsyncOperation<TInfo> GetItemAsync<TInfo>(Uri itemUri, Action<SyndicationItem, TInfo> initAction, params Type[] extraTypes)
        {
            HttpRequestMessage request = new HttpRequestMessage(HttpMethod.Get, itemUri);

            return SendAsync(request, CheckNoContent)
                .ContinueWith<TInfo>(tr => GetItem<TInfo>(tr.Result, initAction, extraTypes), TaskContinuationOptions.OnlyOnRanToCompletion)
                .AsAsyncOperation<TInfo>();
        }

        /// <summary>
        /// Deserializes a service bus item of the specified type from the 
        /// given HTTP response.
        /// </summary>
        /// <typeparam name="TInfo">Type of the object to deserialize.</typeparam>
        /// <param name="response">Source HTTP response.</param>
        /// <param name="initAction">Initialization action for deserialized items.</param>
        /// <param name="extraTypes">Extra types for deserialization.</param>
        /// <returns>Deserialized object.</returns>
        private TInfo GetItem<TInfo>(HttpResponseMessage response, Action<SyndicationItem, TInfo> initAction, params Type[] extraTypes)
        {
            Debug.Assert(response.IsSuccessStatusCode);
            XmlDocument doc = new XmlDocument();
            doc.LoadXml(response.Content.ReadAsStringAsync().Result);

            SyndicationItem feedItem = new SyndicationItem();
            feedItem.LoadFromXml(doc);

            return SerializationHelper.DeserializeItem<TInfo>(feedItem, initAction, extraTypes);
        }

        /// <summary>
        /// Deletes given item.
        /// </summary>
        /// <param name="itemUri">URI of the item.</param>
        /// <returns>Deletion result.</returns>
        private IAsyncAction DeleteItemAsync(Uri itemUri)
        {
            HttpRequestMessage request = new HttpRequestMessage(HttpMethod.Delete, itemUri);

            return SendAsync(request)
                .AsAsyncAction();
        }

        /// <summary>
        /// Creates a service bus object with the given name and parameters.
        /// </summary>
        /// <typeparam name="TInfo">Service bus object type (queue, topic, etc.).</typeparam>
        /// <typeparam name="TSettings">Settings for the given object type.</typeparam>
        /// <param name="itemUri">URI of the item.</param>
        /// <param name="itemSettings">Settings of the object.</param>
        /// <param name="initAction">Initialization action</param>
        /// <returns>Created object.</returns>
        private IAsyncOperation<TInfo> CreateItemAsync<TInfo, TSettings>(
            Uri itemUri, 
            TSettings itemSettings, 
            Action<SyndicationItem, TInfo> initAction) where TSettings: class
        {
            HttpRequestMessage request = new HttpRequestMessage(HttpMethod.Put, itemUri);

            return Task.Factory
                .StartNew(() => SetBody(request, itemSettings, ExtraRuleTypes))
                .ContinueWith<HttpResponseMessage>(tr => SendAsync(request).Result, TaskContinuationOptions.OnlyOnRanToCompletion)
                .ContinueWith<TInfo>(tr => GetItem<TInfo>(tr.Result, initAction, ExtraRuleTypes), TaskContinuationOptions.OnlyOnRanToCompletion)
                .AsAsyncOperation<TInfo>();
        }

        /// <summary>
        /// Serializes given object and sets the request's body.
        /// </summary>
        /// <param name="request">Target request.</param>
        /// <param name="bodyObject">Object to serialize.</param>
        /// <param name="supportedTypes">Supported types.</param>
        private void SetBody(HttpRequestMessage request, object bodyObject, params Type[] supportedTypes)
        {
            string content = SerializationHelper.Serialize(bodyObject, supportedTypes);
            request.Content = new StringContent(content, Encoding.UTF8, Constants.BodyContentType);
            request.Content.Headers.ContentType.Parameters.Add(new System.Net.Http.Headers.NameValueHeaderValue("type", "entry"));
        }

        /// <summary>
        /// Initializes a topic after its deserialization.
        /// </summary>
        /// <param name="feedItem">Source Atom item.</param>
        /// <param name="topicInfo">Deserialized topic.</param>
        private static void InitTopic(SyndicationItem feedItem, TopicInfo topicInfo)
        {
            topicInfo.Initialize(feedItem);
        }

        /// <summary>
        /// Initializes a queue after its deserialization.
        /// </summary>
        /// <param name="feedItem">Source Atom item.</param>
        /// <param name="queueInfo">Deserialized queue.</param>
        private static void InitQueue(SyndicationItem feedItem, QueueInfo queueInfo)
        {
            queueInfo.Initialize(feedItem);
        }

        /// <summary>
        /// Initializes a subscription after its deserialization.
        /// </summary>
        /// <param name="feedItem">Source Atom item.</param>
        /// <param name="subscriptionInfo">Deserialized subscription.</param>
        private static void InitSubscription(SyndicationItem feedItem, SubscriptionInfo subscriptionInfo)
        {
            subscriptionInfo.Initialize(feedItem);
        }

        /// <summary>
        /// Initializes a rule after its deserialization.
        /// </summary>
        /// <param name="feedItem">Source Atom item.</param>
        /// <param name="ruleInfo">Deserialized rule.</param>
        private static void InitRule(SyndicationItem feedItem, RuleInfo ruleInfo)
        {
            ruleInfo.Initialize(feedItem);
        }

        /// <summary>
        /// Detects errors in HTTP responses and translates them into exceptios.
        /// </summary>
        /// <param name="response">Source HTTP response.</param>
        /// <param name="validators">Additional validators.</param>
        /// <returns>Processed HTTP response.</returns>
        private HttpResponseMessage CheckResponse(HttpResponseMessage response, IEnumerable<Func<HttpResponseMessage, HttpResponseMessage>> validators)
        {
            if (!response.IsSuccessStatusCode)
            {
                throw new WindowsAzureServiceException(response);
            }

            // Pass the response through all validators.
            foreach (Func<HttpResponseMessage, HttpResponseMessage> validator in validators)
            {
                response = validator(response);
            }
            return response;
        }

        /// <summary>
        /// Asynchronously sends the request.
        /// </summary>
        /// <param name="request">Request to send.</param>
        /// <returns>HTTP response.</returns>
        private Task<HttpResponseMessage> SendAsync(HttpRequestMessage request, params Func<HttpResponseMessage, HttpResponseMessage>[] validators)
        {
            return Channel.SendAsync(request)
                .ContinueWith<HttpResponseMessage>((task) => CheckResponse(task.Result, validators), TaskContinuationOptions.OnlyOnRanToCompletion);
        }

        /// <summary>
        /// Throws exceptions for response with no content.
        /// </summary>
        /// <param name="response">Source response.</param>
        /// <returns>Processed HTTP response.</returns>
        private HttpResponseMessage CheckNoContent(HttpResponseMessage response)
        {
            if (response.StatusCode == System.Net.HttpStatusCode.NoContent || response.StatusCode == HttpStatusCode.ResetContent)
            {
                throw new WindowsAzureServiceException(response);
            }
            return response;
        }
    }
}<|MERGE_RESOLUTION|>--- conflicted
+++ resolved
@@ -503,12 +503,8 @@
             {
                 throw new ArgumentNullException("queueName");
             }
-<<<<<<< HEAD
+
             Uri uri = ServiceConfig.GetUnlockedMessageUri(queueName, lockInterval);
-=======
-
-            Uri uri = ServiceConfig.GetUnlockedMessageUri(destination, lockInterval);
->>>>>>> c1813301
             HttpRequestMessage request = new HttpRequestMessage(HttpMethod.Post, uri);
             return SendAsync(request, CheckNoContent)
                 .ContinueWith((t) => new BrokeredMessageInfo(t.Result), TaskContinuationOptions.OnlyOnRanToCompletion)
@@ -527,12 +523,8 @@
             {
                 throw new ArgumentNullException("queueName");
             }
-<<<<<<< HEAD
+
             Uri uri = ServiceConfig.GetUnlockedMessageUri(queueName, lockInterval);
-=======
-
-            Uri uri = ServiceConfig.GetUnlockedMessageUri(destination, lockInterval);
->>>>>>> c1813301
             HttpRequestMessage request = new HttpRequestMessage(HttpMethod.Delete, uri);
             return SendAsync(request, CheckNoContent)
                 .ContinueWith((t) => new BrokeredMessageInfo(t.Result), TaskContinuationOptions.OnlyOnRanToCompletion)
@@ -556,12 +548,8 @@
             {
                 throw new ArgumentNullException("lockToken");
             }
-<<<<<<< HEAD
+
             Uri uri = ServiceConfig.GetLockedMessageUri(queueName, sequenceNumber, lockToken);
-=======
-
-            Uri uri = ServiceConfig.GetLockedMessageUri(destination, sequenceNumber, lockId);
->>>>>>> c1813301
             HttpRequestMessage request = new HttpRequestMessage(HttpMethod.Put, uri);
             return SendAsync(request)
                 .AsAsyncAction();
@@ -584,6 +572,7 @@
             {
                 throw new ArgumentNullException("lockToken");
             }
+
             Uri uri = ServiceConfig.GetLockedMessageUri(queueName, sequenceNumber, lockToken);
             HttpRequestMessage request = new HttpRequestMessage(HttpMethod.Delete, uri);
             return SendAsync(request)
@@ -609,6 +598,7 @@
             {
                 throw new ArgumentNullException("subscriptionName");
             }
+
             Uri uri = ServiceConfig.GetUnlockedSubscriptionMessageUri(topicName, subscriptionName, lockInterval);
             HttpRequestMessage request = new HttpRequestMessage(HttpMethod.Post, uri);
             return SendAsync(request, CheckNoContent)
@@ -634,6 +624,7 @@
             {
                 throw new ArgumentNullException("subscriptionName");
             }
+
             Uri uri = ServiceConfig.GetUnlockedSubscriptionMessageUri(topicName, subscriptionName, lockInterval);
             HttpRequestMessage request = new HttpRequestMessage(HttpMethod.Delete, uri);
             return SendAsync(request, CheckNoContent)
@@ -665,6 +656,7 @@
             {
                 throw new ArgumentNullException("lockToken");
             }
+
             Uri uri = ServiceConfig.GetLockedSubscriptionMessageUri(topicName, subscriptionName, sequenceNumber, lockToken);
             HttpRequestMessage request = new HttpRequestMessage(HttpMethod.Put, uri);
             return SendAsync(request)
@@ -693,12 +685,8 @@
             {
                 throw new ArgumentNullException("lockToken");
             }
-<<<<<<< HEAD
+
             Uri uri = ServiceConfig.GetLockedSubscriptionMessageUri(topicName, subscriptionName, sequenceNumber, lockToken);
-=======
-
-            Uri uri = ServiceConfig.GetLockedMessageUri(destination, sequenceNumber, lockId);
->>>>>>> c1813301
             HttpRequestMessage request = new HttpRequestMessage(HttpMethod.Delete, uri);
             return SendAsync(request)
                 .AsAsyncAction();
