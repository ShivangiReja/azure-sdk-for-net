// Copyright (c) Microsoft Corporation. All rights reserved.
// Licensed under the MIT License. See License.txt in the project root for
// license information.
// 
// Code generated by Microsoft (R) AutoRest Code Generator 0.14.0.0
// Changes may cause incorrect behavior and will be lost if the code is
// regenerated.

namespace Microsoft.Azure.Management.Compute
{
    using System;
    using System.Linq;
    using System.Collections.Generic;
    using System.Net;
    using System.Net.Http;
    using System.Net.Http.Headers;
    using System.Text;
    using System.Text.RegularExpressions;
    using System.Threading;
    using System.Threading.Tasks;
    using Microsoft.Rest;
    using Microsoft.Rest.Serialization;
    using Newtonsoft.Json;
    using Microsoft.Rest.Azure;
    using Models;

    /// <summary>
    /// VirtualMachineSizesOperations operations.
    /// </summary>
    internal partial class VirtualMachineSizesOperations : IServiceOperations<ComputeManagementClient>, IVirtualMachineSizesOperations
    {
        /// <summary>
        /// Initializes a new instance of the VirtualMachineSizesOperations class.
        /// </summary>
        /// <param name='client'>
        /// Reference to the service client.
        /// </param>
        internal VirtualMachineSizesOperations(ComputeManagementClient client)
        {
            if (client == null) 
            {
                throw new ArgumentNullException("client");
            }
            this.Client = client;
        }

        /// <summary>
        /// Gets a reference to the ComputeManagementClient
        /// </summary>
        public ComputeManagementClient Client { get; private set; }

        /// <summary>
        /// Lists virtual-machine-sizes available in a location for a subscription.
        /// </summary>
        /// <param name='location'>
        /// The location upon which virtual-machine-sizes is queried.
        /// </param>
        /// <param name='customHeaders'>
        /// Headers that will be added to request.
        /// </param>
        /// <param name='cancellationToken'>
        /// The cancellation token.
        /// </param>
        public async Task<AzureOperationResponse<IEnumerable<VirtualMachineSize>>> ListWithHttpMessagesAsync(string location, Dictionary<string, List<string>> customHeaders = null, CancellationToken cancellationToken = default(CancellationToken))
        {
            if (location == null)
            {
                throw new ValidationException(ValidationRules.CannotBeNull, "location");
            }
            if (location != null)
            {
                if (!System.Text.RegularExpressions.Regex.IsMatch(location, "^[-\\w\\._]+$"))
                {
                    throw new ValidationException(ValidationRules.Pattern, "location", "^[-\\w\\._]+$");
                }
            }
            if (this.Client.ApiVersion == null)
            {
                throw new ValidationException(ValidationRules.CannotBeNull, "this.Client.ApiVersion");
            }
            if (this.Client.SubscriptionId == null)
            {
                throw new ValidationException(ValidationRules.CannotBeNull, "this.Client.SubscriptionId");
            }
            // Tracing
            bool _shouldTrace = ServiceClientTracing.IsEnabled;
            string _invocationId = null;
            if (_shouldTrace)
            {
                _invocationId = ServiceClientTracing.NextInvocationId.ToString();
                Dictionary<string, object> tracingParameters = new Dictionary<string, object>();
                tracingParameters.Add("location", location);
                tracingParameters.Add("cancellationToken", cancellationToken);
                ServiceClientTracing.Enter(_invocationId, this, "List", tracingParameters);
            }
            // Construct URL
            var _baseUrl = this.Client.BaseUri.AbsoluteUri;
            var _url = new Uri(new Uri(_baseUrl + (_baseUrl.EndsWith("/") ? "" : "/")), "subscriptions/{subscriptionId}/providers/Microsoft.Compute/locations/{location}/vmSizes").ToString();
            _url = _url.Replace("{location}", Uri.EscapeDataString(location));
            _url = _url.Replace("{subscriptionId}", Uri.EscapeDataString(this.Client.SubscriptionId));
            List<string> _queryParameters = new List<string>();
            if (this.Client.ApiVersion != null)
            {
                _queryParameters.Add(string.Format("api-version={0}", Uri.EscapeDataString(this.Client.ApiVersion)));
            }
            if (_queryParameters.Count > 0)
            {
                _url += "?" + string.Join("&", _queryParameters);
            }
            // Create HTTP transport objects
            HttpRequestMessage _httpRequest = new HttpRequestMessage();
            HttpResponseMessage _httpResponse = null;
            _httpRequest.Method = new HttpMethod("GET");
            _httpRequest.RequestUri = new Uri(_url);
            // Set Headers
            if (this.Client.GenerateClientRequestId != null && this.Client.GenerateClientRequestId.Value)
            {
                _httpRequest.Headers.TryAddWithoutValidation("x-ms-client-request-id", Guid.NewGuid().ToString());
            }
            if (this.Client.AcceptLanguage != null)
            {
                if (_httpRequest.Headers.Contains("accept-language"))
                {
                    _httpRequest.Headers.Remove("accept-language");
                }
                _httpRequest.Headers.TryAddWithoutValidation("accept-language", this.Client.AcceptLanguage);
            }
            if (customHeaders != null)
            {
                foreach(var _header in customHeaders)
                {
                    if (_httpRequest.Headers.Contains(_header.Key))
                    {
                        _httpRequest.Headers.Remove(_header.Key);
                    }
                    _httpRequest.Headers.TryAddWithoutValidation(_header.Key, _header.Value);
                }
            }

            // Serialize Request
            string _requestContent = null;
            // Set Credentials
            if (this.Client.Credentials != null)
            {
                cancellationToken.ThrowIfCancellationRequested();
                await this.Client.Credentials.ProcessHttpRequestAsync(_httpRequest, cancellationToken).ConfigureAwait(false);
            }
            // Send Request
            if (_shouldTrace)
            {
                ServiceClientTracing.SendRequest(_invocationId, _httpRequest);
            }
            cancellationToken.ThrowIfCancellationRequested();
            _httpResponse = await this.Client.HttpClient.SendAsync(_httpRequest, cancellationToken).ConfigureAwait(false);
            if (_shouldTrace)
            {
                ServiceClientTracing.ReceiveResponse(_invocationId, _httpResponse);
            }
            HttpStatusCode _statusCode = _httpResponse.StatusCode;
            cancellationToken.ThrowIfCancellationRequested();
            string _responseContent = null;
            if ((int)_statusCode != 200)
            {
                var ex = new CloudException(string.Format("Operation returned an invalid status code '{0}'", _statusCode));
                try
                {
                    _responseContent = await _httpResponse.Content.ReadAsStringAsync().ConfigureAwait(false);
                    CloudError _errorBody = SafeJsonConvert.DeserializeObject<CloudError>(_responseContent, this.Client.DeserializationSettings);
                    if (_errorBody != null)
                    {
                        ex = new CloudException(_errorBody.Message);
                        ex.Body = _errorBody;
                    }
                }
                catch (JsonException)
                {
                    // Ignore the exception
                }
                ex.Request = new HttpRequestMessageWrapper(_httpRequest, _requestContent);
                ex.Response = new HttpResponseMessageWrapper(_httpResponse, _responseContent);
                if (_httpResponse.Headers.Contains("x-ms-request-id"))
                {
                    ex.RequestId = _httpResponse.Headers.GetValues("x-ms-request-id").FirstOrDefault();
                }
                if (_shouldTrace)
                {
                    ServiceClientTracing.Error(_invocationId, ex);
                }
                _httpRequest.Dispose();
                if (_httpResponse != null)
                {
                    _httpResponse.Dispose();
                }
                throw ex;
            }
            // Create Result
<<<<<<< HEAD
            var _result = new AzureOperationResponse<IEnumerable<VirtualMachineSize>>();
=======
            var _result = new AzureOperationResponse<IPage<VirtualMachineSize>>();
            _result.Request = _httpRequest;
            _result.Response = _httpResponse;
            if (_httpResponse.Headers.Contains("x-ms-request-id"))
            {
                _result.RequestId = _httpResponse.Headers.GetValues("x-ms-request-id").FirstOrDefault();
            }
            // Deserialize Response
            if ((int)_statusCode == 200)
            {
                _responseContent = await _httpResponse.Content.ReadAsStringAsync().ConfigureAwait(false);
                try
                {
                    _result.Body = SafeJsonConvert.DeserializeObject<Page<VirtualMachineSize>>(_responseContent, this.Client.DeserializationSettings);
                }
                catch (JsonException ex)
                {
                    _httpRequest.Dispose();
                    if (_httpResponse != null)
                    {
                        _httpResponse.Dispose();
                    }
                    throw new SerializationException("Unable to deserialize the response.", _responseContent, ex);
                }
            }
            if (_shouldTrace)
            {
                ServiceClientTracing.Exit(_invocationId, _result);
            }
            return _result;
        }

        /// <summary>
        /// Lists virtual-machine-sizes available in a location for a subscription.
        /// </summary>
        /// <param name='nextPageLink'>
        /// The NextLink from the previous successful call to List operation.
        /// </param>
        /// <param name='customHeaders'>
        /// Headers that will be added to request.
        /// </param>
        /// <param name='cancellationToken'>
        /// The cancellation token.
        /// </param>
        public async Task<AzureOperationResponse<IPage<VirtualMachineSize>>> ListNextWithHttpMessagesAsync(string nextPageLink, Dictionary<string, List<string>> customHeaders = null, CancellationToken cancellationToken = default(CancellationToken))
        {
            if (nextPageLink == null)
            {
                throw new ValidationException(ValidationRules.CannotBeNull, "nextPageLink");
            }
            // Tracing
            bool _shouldTrace = ServiceClientTracing.IsEnabled;
            string _invocationId = null;
            if (_shouldTrace)
            {
                _invocationId = ServiceClientTracing.NextInvocationId.ToString();
                Dictionary<string, object> tracingParameters = new Dictionary<string, object>();
                tracingParameters.Add("nextPageLink", nextPageLink);
                tracingParameters.Add("cancellationToken", cancellationToken);
                ServiceClientTracing.Enter(_invocationId, this, "ListNext", tracingParameters);
            }
            // Construct URL
            string _url = "{nextLink}";
            _url = _url.Replace("{nextLink}", nextPageLink);
            List<string> _queryParameters = new List<string>();
            if (_queryParameters.Count > 0)
            {
                _url += "?" + string.Join("&", _queryParameters);
            }
            // Create HTTP transport objects
            HttpRequestMessage _httpRequest = new HttpRequestMessage();
            HttpResponseMessage _httpResponse = null;
            _httpRequest.Method = new HttpMethod("GET");
            _httpRequest.RequestUri = new Uri(_url);
            // Set Headers
            if (this.Client.GenerateClientRequestId != null && this.Client.GenerateClientRequestId.Value)
            {
                _httpRequest.Headers.TryAddWithoutValidation("x-ms-client-request-id", Guid.NewGuid().ToString());
            }
            if (this.Client.AcceptLanguage != null)
            {
                if (_httpRequest.Headers.Contains("accept-language"))
                {
                    _httpRequest.Headers.Remove("accept-language");
                }
                _httpRequest.Headers.TryAddWithoutValidation("accept-language", this.Client.AcceptLanguage);
            }
            if (customHeaders != null)
            {
                foreach(var _header in customHeaders)
                {
                    if (_httpRequest.Headers.Contains(_header.Key))
                    {
                        _httpRequest.Headers.Remove(_header.Key);
                    }
                    _httpRequest.Headers.TryAddWithoutValidation(_header.Key, _header.Value);
                }
            }

            // Serialize Request
            string _requestContent = null;
            // Set Credentials
            if (this.Client.Credentials != null)
            {
                cancellationToken.ThrowIfCancellationRequested();
                await this.Client.Credentials.ProcessHttpRequestAsync(_httpRequest, cancellationToken).ConfigureAwait(false);
            }
            // Send Request
            if (_shouldTrace)
            {
                ServiceClientTracing.SendRequest(_invocationId, _httpRequest);
            }
            cancellationToken.ThrowIfCancellationRequested();
            _httpResponse = await this.Client.HttpClient.SendAsync(_httpRequest, cancellationToken).ConfigureAwait(false);
            if (_shouldTrace)
            {
                ServiceClientTracing.ReceiveResponse(_invocationId, _httpResponse);
            }
            HttpStatusCode _statusCode = _httpResponse.StatusCode;
            cancellationToken.ThrowIfCancellationRequested();
            string _responseContent = null;
            if ((int)_statusCode != 200)
            {
                var ex = new CloudException(string.Format("Operation returned an invalid status code '{0}'", _statusCode));
                try
                {
                    _responseContent = await _httpResponse.Content.ReadAsStringAsync().ConfigureAwait(false);
                    CloudError _errorBody = SafeJsonConvert.DeserializeObject<CloudError>(_responseContent, this.Client.DeserializationSettings);
                    if (_errorBody != null)
                    {
                        ex = new CloudException(_errorBody.Message);
                        ex.Body = _errorBody;
                    }
                }
                catch (JsonException)
                {
                    // Ignore the exception
                }
                ex.Request = new HttpRequestMessageWrapper(_httpRequest, _requestContent);
                ex.Response = new HttpResponseMessageWrapper(_httpResponse, _responseContent);
                if (_httpResponse.Headers.Contains("x-ms-request-id"))
                {
                    ex.RequestId = _httpResponse.Headers.GetValues("x-ms-request-id").FirstOrDefault();
                }
                if (_shouldTrace)
                {
                    ServiceClientTracing.Error(_invocationId, ex);
                }
                _httpRequest.Dispose();
                if (_httpResponse != null)
                {
                    _httpResponse.Dispose();
                }
                throw ex;
            }
            // Create Result
            var _result = new AzureOperationResponse<IPage<VirtualMachineSize>>();
>>>>>>> c9c5d6e1
            _result.Request = _httpRequest;
            _result.Response = _httpResponse;
            if (_httpResponse.Headers.Contains("x-ms-request-id"))
            {
                _result.RequestId = _httpResponse.Headers.GetValues("x-ms-request-id").FirstOrDefault();
            }
            // Deserialize Response
            if ((int)_statusCode == 200)
            {
                _responseContent = await _httpResponse.Content.ReadAsStringAsync().ConfigureAwait(false);
                try
                {
                    _result.Body = SafeJsonConvert.DeserializeObject<Page<VirtualMachineSize>>(_responseContent, this.Client.DeserializationSettings);
                }
                catch (JsonException ex)
                {
                    _httpRequest.Dispose();
                    if (_httpResponse != null)
                    {
                        _httpResponse.Dispose();
                    }
                    throw new SerializationException("Unable to deserialize the response.", _responseContent, ex);
                }
            }
            if (_shouldTrace)
            {
                ServiceClientTracing.Exit(_invocationId, _result);
            }
            return _result;
        }

    }
}<|MERGE_RESOLUTION|>--- conflicted
+++ resolved
@@ -61,7 +61,7 @@
         /// <param name='cancellationToken'>
         /// The cancellation token.
         /// </param>
-        public async Task<AzureOperationResponse<IEnumerable<VirtualMachineSize>>> ListWithHttpMessagesAsync(string location, Dictionary<string, List<string>> customHeaders = null, CancellationToken cancellationToken = default(CancellationToken))
+        public async Task<AzureOperationResponse<IPage<VirtualMachineSize>>> ListWithHttpMessagesAsync(string location, Dictionary<string, List<string>> customHeaders = null, CancellationToken cancellationToken = default(CancellationToken))
         {
             if (location == null)
             {
@@ -194,9 +194,6 @@
                 throw ex;
             }
             // Create Result
-<<<<<<< HEAD
-            var _result = new AzureOperationResponse<IEnumerable<VirtualMachineSize>>();
-=======
             var _result = new AzureOperationResponse<IPage<VirtualMachineSize>>();
             _result.Request = _httpRequest;
             _result.Response = _httpResponse;
@@ -354,7 +351,6 @@
             }
             // Create Result
             var _result = new AzureOperationResponse<IPage<VirtualMachineSize>>();
->>>>>>> c9c5d6e1
             _result.Request = _httpRequest;
             _result.Response = _httpResponse;
             if (_httpResponse.Headers.Contains("x-ms-request-id"))
