{
  "Entries": [
    {
<<<<<<< HEAD
      "RequestUri": "/subscriptions/45c0ad46-ae3f-493e-91ce-9297e0953fc1/resourcegroups/csmrg5655?api-version=2015-11-01",
      "EncodedRequestUri": "L3N1YnNjcmlwdGlvbnMvNDVjMGFkNDYtYWUzZi00OTNlLTkxY2UtOTI5N2UwOTUzZmMxL3Jlc291cmNlZ3JvdXBzL2NzbXJnNTY1NT9hcGktdmVyc2lvbj0yMDE1LTExLTAx",
=======
      "RequestUri": "/subscriptions/38b598fc-e57a-423f-b2e7-dc0ddb631f1f/resourcegroups/csmrg2942?api-version=2016-02-01",
      "EncodedRequestUri": "L3N1YnNjcmlwdGlvbnMvMzhiNTk4ZmMtZTU3YS00MjNmLWIyZTctZGMwZGRiNjMxZjFmL3Jlc291cmNlZ3JvdXBzL2NzbXJnMjk0Mj9hcGktdmVyc2lvbj0yMDE2LTAyLTAx",
>>>>>>> 4aecb5af
      "RequestMethod": "PUT",
      "RequestBody": "{\r\n  \"location\": \"westus\"\r\n}",
      "RequestHeaders": {
        "Content-Type": [
          "application/json; charset=utf-8"
        ],
        "Content-Length": [
          "28"
        ],
        "User-Agent": [
          "Microsoft.Azure.Management.Resources.ResourceManagementClient/2.0.0.0"
        ]
      },
<<<<<<< HEAD
      "ResponseBody": "{\r\n  \"id\": \"/subscriptions/45c0ad46-ae3f-493e-91ce-9297e0953fc1/resourceGroups/csmrg5655\",\r\n  \"name\": \"csmrg5655\",\r\n  \"location\": \"westus\",\r\n  \"properties\": {\r\n    \"provisioningState\": \"Succeeded\"\r\n  }\r\n}",
=======
      "ResponseBody": "{\r\n  \"id\": \"/subscriptions/38b598fc-e57a-423f-b2e7-dc0ddb631f1f/resourceGroups/csmrg2942\",\r\n  \"name\": \"csmrg2942\",\r\n  \"location\": \"westus\",\r\n  \"properties\": {\r\n    \"provisioningState\": \"Succeeded\"\r\n  }\r\n}",
>>>>>>> 4aecb5af
      "ResponseHeaders": {
        "Content-Length": [
          "171"
        ],
        "Content-Type": [
          "application/json; charset=utf-8"
        ],
        "Expires": [
          "-1"
        ],
        "Pragma": [
          "no-cache"
        ],
        "x-ms-ratelimit-remaining-subscription-writes": [
<<<<<<< HEAD
          "1197"
        ],
        "x-ms-request-id": [
          "05ec332e-8a1f-4483-9c8e-2eb2df1cf46f"
        ],
        "x-ms-correlation-request-id": [
          "05ec332e-8a1f-4483-9c8e-2eb2df1cf46f"
        ],
        "x-ms-routing-request-id": [
          "CENTRALUS:20160124T003934Z:05ec332e-8a1f-4483-9c8e-2eb2df1cf46f"
=======
          "1198"
        ],
        "x-ms-request-id": [
          "7a1e3dd7-2db8-4d53-bca6-bd5563f3f92d"
        ],
        "x-ms-correlation-request-id": [
          "7a1e3dd7-2db8-4d53-bca6-bd5563f3f92d"
        ],
        "x-ms-routing-request-id": [
          "WESTUS:20160308T031420Z:7a1e3dd7-2db8-4d53-bca6-bd5563f3f92d"
>>>>>>> 4aecb5af
        ],
        "Strict-Transport-Security": [
          "max-age=31536000; includeSubDomains"
        ],
        "Cache-Control": [
          "no-cache"
        ],
        "Date": [
<<<<<<< HEAD
          "Sun, 24 Jan 2016 00:39:33 GMT"
=======
          "Tue, 08 Mar 2016 03:14:19 GMT"
>>>>>>> 4aecb5af
        ]
      },
      "StatusCode": 201
    },
    {
<<<<<<< HEAD
      "RequestUri": "/subscriptions/45c0ad46-ae3f-493e-91ce-9297e0953fc1/resourcegroups/csmrg5655/providers/Microsoft.Web//sites/csmr6231?api-version=2014-04-01",
      "EncodedRequestUri": "L3N1YnNjcmlwdGlvbnMvNDVjMGFkNDYtYWUzZi00OTNlLTkxY2UtOTI5N2UwOTUzZmMxL3Jlc291cmNlZ3JvdXBzL2NzbXJnNTY1NS9wcm92aWRlcnMvTWljcm9zb2Z0LldlYi8vc2l0ZXMvY3NtcjYyMzE/YXBpLXZlcnNpb249MjAxNC0wNC0wMQ==",
      "RequestMethod": "PUT",
      "RequestBody": "{\r\n  \"properties\": {\r\n    \"name\": \"csmr6231\",\r\n    \"siteMode\": \"Limited\",\r\n    \"computeMode\": \"Shared\",\r\n    \"sku\": \"Free\",\r\n    \"workerSize\": 0\r\n  },\r\n  \"location\": \"westus\",\r\n  \"tags\": {\r\n    \"department\": \"finance\",\r\n    \"tagname\": \"tagvalue\"\r\n  }\r\n}",
=======
      "RequestUri": "/subscriptions/38b598fc-e57a-423f-b2e7-dc0ddb631f1f/resourcegroups/csmrg2942/providers/Microsoft.Web//sites/csmr2771?api-version=2014-04-01",
      "EncodedRequestUri": "L3N1YnNjcmlwdGlvbnMvMzhiNTk4ZmMtZTU3YS00MjNmLWIyZTctZGMwZGRiNjMxZjFmL3Jlc291cmNlZ3JvdXBzL2NzbXJnMjk0Mi9wcm92aWRlcnMvTWljcm9zb2Z0LldlYi8vc2l0ZXMvY3NtcjI3NzE/YXBpLXZlcnNpb249MjAxNC0wNC0wMQ==",
      "RequestMethod": "PUT",
      "RequestBody": "{\r\n  \"properties\": {\r\n    \"name\": \"csmr2771\",\r\n    \"siteMode\": \"Limited\",\r\n    \"computeMode\": \"Shared\",\r\n    \"sku\": \"Free\",\r\n    \"workerSize\": 0\r\n  },\r\n  \"location\": \"westus\",\r\n  \"tags\": {\r\n    \"department\": \"finance\",\r\n    \"tagname\": \"tagvalue\"\r\n  }\r\n}",
>>>>>>> 4aecb5af
      "RequestHeaders": {
        "Content-Type": [
          "application/json; charset=utf-8"
        ],
        "Content-Length": [
          "253"
        ],
        "User-Agent": [
          "Microsoft.Azure.Management.Resources.ResourceManagementClient/2.0.0.0"
        ]
      },
<<<<<<< HEAD
      "ResponseBody": "{\r\n  \"id\": \"/subscriptions/45c0ad46-ae3f-493e-91ce-9297e0953fc1/resourceGroups/csmrg5655/providers/Microsoft.Web/sites/csmr6231\",\r\n  \"name\": \"csmr6231\",\r\n  \"type\": \"Microsoft.Web/sites\",\r\n  \"location\": \"westus\",\r\n  \"tags\": {\r\n    \"department\": \"finance\",\r\n    \"tagname\": \"tagvalue\"\r\n  },\r\n  \"properties\": {\r\n    \"name\": \"csmr6231\",\r\n    \"state\": \"Running\",\r\n    \"hostNames\": [\r\n      \"csmr6231.azurewebsites.net\"\r\n    ],\r\n    \"webSpace\": \"csmrg5655-WestUSwebspace\",\r\n    \"selfLink\": \"https://waws-prod-bay-037.api.azurewebsites.windows.net:454/subscriptions/45c0ad46-ae3f-493e-91ce-9297e0953fc1/webspaces/csmrg5655-WestUSwebspace/sites/csmr6231\",\r\n    \"repositorySiteName\": \"csmr6231\",\r\n    \"owner\": null,\r\n    \"usageState\": 0,\r\n    \"enabled\": true,\r\n    \"adminEnabled\": true,\r\n    \"enabledHostNames\": [\r\n      \"csmr6231.azurewebsites.net\",\r\n      \"csmr6231.scm.azurewebsites.net\"\r\n    ],\r\n    \"siteProperties\": {\r\n      \"metadata\": null,\r\n      \"properties\": [],\r\n      \"appSettings\": null\r\n    },\r\n    \"availabilityState\": 0,\r\n    \"sslCertificates\": null,\r\n    \"csrs\": [],\r\n    \"cers\": null,\r\n    \"siteMode\": null,\r\n    \"hostNameSslStates\": [\r\n      {\r\n        \"name\": \"csmr6231.azurewebsites.net\",\r\n        \"sslState\": 0,\r\n        \"ipBasedSslResult\": null,\r\n        \"virtualIP\": null,\r\n        \"thumbprint\": null,\r\n        \"toUpdate\": null,\r\n        \"toUpdateIpBasedSsl\": null,\r\n        \"ipBasedSslState\": 0,\r\n        \"hostType\": 0\r\n      },\r\n      {\r\n        \"name\": \"csmr6231.scm.azurewebsites.net\",\r\n        \"sslState\": 0,\r\n        \"ipBasedSslResult\": null,\r\n        \"virtualIP\": null,\r\n        \"thumbprint\": null,\r\n        \"toUpdate\": null,\r\n        \"toUpdateIpBasedSsl\": null,\r\n        \"ipBasedSslState\": 0,\r\n        \"hostType\": 1\r\n      }\r\n    ],\r\n    \"computeMode\": null,\r\n    \"serverFarm\": \"Default1\",\r\n    \"serverFarmId\": null,\r\n    \"lastModifiedTimeUtc\": \"2016-01-24T00:39:38.4\",\r\n    \"storageRecoveryDefaultState\": \"Running\",\r\n    \"contentAvailabilityState\": 0,\r\n    \"runtimeAvailabilityState\": 0,\r\n    \"siteConfig\": null,\r\n    \"deploymentId\": \"csmr6231\",\r\n    \"trafficManagerHostNames\": null,\r\n    \"sku\": \"Free\",\r\n    \"premiumAppDeployed\": null,\r\n    \"scmSiteAlsoStopped\": false,\r\n    \"targetSwapSlot\": null,\r\n    \"hostingEnvironment\": null,\r\n    \"hostingEnvironmentProfile\": null,\r\n    \"microService\": \"WebSites\",\r\n    \"gatewaySiteName\": null,\r\n    \"clientAffinityEnabled\": true,\r\n    \"clientCertEnabled\": false,\r\n    \"hostNamesDisabled\": false,\r\n    \"domainVerificationIdentifiers\": null,\r\n    \"kind\": null,\r\n    \"outboundIpAddresses\": \"40.78.31.236,40.78.24.159,40.78.31.161,40.78.26.141\",\r\n    \"cloningInfo\": null,\r\n    \"hostingEnvironmentId\": null,\r\n    \"tags\": {\r\n      \"department\": \"finance\",\r\n      \"tagname\": \"tagvalue\"\r\n    }\r\n  }\r\n}",
      "ResponseHeaders": {
        "Content-Length": [
          "2061"
=======
      "ResponseBody": "{\r\n  \"id\": \"/subscriptions/38b598fc-e57a-423f-b2e7-dc0ddb631f1f/resourceGroups/csmrg2942/providers/Microsoft.Web/sites/csmr2771\",\r\n  \"name\": \"csmr2771\",\r\n  \"type\": \"Microsoft.Web/sites\",\r\n  \"location\": \"westus\",\r\n  \"tags\": {\r\n    \"department\": \"finance\",\r\n    \"tagname\": \"tagvalue\"\r\n  },\r\n  \"properties\": {\r\n    \"name\": \"csmr2771\",\r\n    \"state\": \"Running\",\r\n    \"hostNames\": [\r\n      \"csmr2771.azurewebsites.net\"\r\n    ],\r\n    \"webSpace\": \"csmrg2942-WestUSwebspace\",\r\n    \"selfLink\": \"https://waws-prod-bay-047.api.azurewebsites.windows.net:454/subscriptions/38b598fc-e57a-423f-b2e7-dc0ddb631f1f/webspaces/csmrg2942-WestUSwebspace/sites/csmr2771\",\r\n    \"repositorySiteName\": \"csmr2771\",\r\n    \"owner\": null,\r\n    \"usageState\": 0,\r\n    \"enabled\": true,\r\n    \"adminEnabled\": true,\r\n    \"enabledHostNames\": [\r\n      \"csmr2771.azurewebsites.net\",\r\n      \"csmr2771.scm.azurewebsites.net\"\r\n    ],\r\n    \"siteProperties\": {\r\n      \"metadata\": null,\r\n      \"properties\": [],\r\n      \"appSettings\": null\r\n    },\r\n    \"availabilityState\": 0,\r\n    \"sslCertificates\": null,\r\n    \"csrs\": [],\r\n    \"cers\": null,\r\n    \"siteMode\": null,\r\n    \"hostNameSslStates\": [\r\n      {\r\n        \"name\": \"csmr2771.azurewebsites.net\",\r\n        \"sslState\": 0,\r\n        \"ipBasedSslResult\": null,\r\n        \"virtualIP\": null,\r\n        \"thumbprint\": null,\r\n        \"toUpdate\": null,\r\n        \"toUpdateIpBasedSsl\": null,\r\n        \"ipBasedSslState\": 0,\r\n        \"hostType\": 0\r\n      },\r\n      {\r\n        \"name\": \"csmr2771.scm.azurewebsites.net\",\r\n        \"sslState\": 0,\r\n        \"ipBasedSslResult\": null,\r\n        \"virtualIP\": null,\r\n        \"thumbprint\": null,\r\n        \"toUpdate\": null,\r\n        \"toUpdateIpBasedSsl\": null,\r\n        \"ipBasedSslState\": 0,\r\n        \"hostType\": 1\r\n      }\r\n    ],\r\n    \"computeMode\": null,\r\n    \"serverFarm\": \"Default1\",\r\n    \"serverFarmId\": null,\r\n    \"lastModifiedTimeUtc\": \"2016-03-08T03:14:27.263\",\r\n    \"storageRecoveryDefaultState\": \"Running\",\r\n    \"contentAvailabilityState\": 0,\r\n    \"runtimeAvailabilityState\": 0,\r\n    \"siteConfig\": null,\r\n    \"deploymentId\": \"csmr2771\",\r\n    \"trafficManagerHostNames\": null,\r\n    \"sku\": \"Free\",\r\n    \"premiumAppDeployed\": null,\r\n    \"scmSiteAlsoStopped\": false,\r\n    \"targetSwapSlot\": null,\r\n    \"hostingEnvironment\": null,\r\n    \"hostingEnvironmentProfile\": null,\r\n    \"microService\": \"WebSites\",\r\n    \"gatewaySiteName\": null,\r\n    \"clientAffinityEnabled\": true,\r\n    \"clientCertEnabled\": false,\r\n    \"hostNamesDisabled\": false,\r\n    \"domainVerificationIdentifiers\": null,\r\n    \"kind\": null,\r\n    \"outboundIpAddresses\": \"104.40.28.42,104.40.26.133,104.40.25.66,104.40.24.165\",\r\n    \"cloningInfo\": null,\r\n    \"hostingEnvironmentId\": null,\r\n    \"tags\": {\r\n      \"department\": \"finance\",\r\n      \"tagname\": \"tagvalue\"\r\n    },\r\n    \"resourceGroup\": \"csmrg2942\"\r\n  }\r\n}",
      "ResponseHeaders": {
        "Content-Length": [
          "2093"
>>>>>>> 4aecb5af
        ],
        "Content-Type": [
          "application/json"
        ],
        "Expires": [
          "-1"
        ],
        "Pragma": [
          "no-cache"
        ],
        "Strict-Transport-Security": [
          "max-age=31536000; includeSubDomains"
        ],
        "x-ms-request-id": [
<<<<<<< HEAD
          "d03147cc-3e77-4f77-8b90-32a997c44bbb"
        ],
        "x-ms-ratelimit-remaining-subscription-writes": [
          "1196"
        ],
        "x-ms-correlation-request-id": [
          "96a7f139-db6c-4cad-b6e4-b30aafd1c35c"
        ],
        "x-ms-routing-request-id": [
          "CENTRALUS:20160124T003951Z:96a7f139-db6c-4cad-b6e4-b30aafd1c35c"
=======
          "06f03456-958f-45cb-bcdb-563ae8250f5c"
        ],
        "x-ms-ratelimit-remaining-subscription-writes": [
          "1197"
        ],
        "x-ms-correlation-request-id": [
          "dfdc125c-f74e-40e2-8671-2687c2a2af8b"
        ],
        "x-ms-routing-request-id": [
          "WESTUS:20160308T031427Z:dfdc125c-f74e-40e2-8671-2687c2a2af8b"
>>>>>>> 4aecb5af
        ],
        "Cache-Control": [
          "no-cache"
        ],
        "Date": [
<<<<<<< HEAD
          "Sun, 24 Jan 2016 00:39:51 GMT"
=======
          "Tue, 08 Mar 2016 03:14:27 GMT"
>>>>>>> 4aecb5af
        ],
        "Server": [
          "Microsoft-IIS/8.0"
        ],
        "X-AspNet-Version": [
          "4.0.30319"
        ],
        "X-Powered-By": [
          "ASP.NET"
        ]
      },
      "StatusCode": 200
    },
    {
<<<<<<< HEAD
      "RequestUri": "/subscriptions/45c0ad46-ae3f-493e-91ce-9297e0953fc1/resources?$filter=resourceType%20eq%20'Microsoft.Web%2Fsites'&api-version=2015-11-01",
      "EncodedRequestUri": "L3N1YnNjcmlwdGlvbnMvNDVjMGFkNDYtYWUzZi00OTNlLTkxY2UtOTI5N2UwOTUzZmMxL3Jlc291cmNlcz8kZmlsdGVyPXJlc291cmNlVHlwZSUyMGVxJTIwJ01pY3Jvc29mdC5XZWIlMkZzaXRlcycmYXBpLXZlcnNpb249MjAxNS0xMS0wMQ==",
=======
      "RequestUri": "/subscriptions/38b598fc-e57a-423f-b2e7-dc0ddb631f1f/resources?$filter=resourceType%20eq%20'Microsoft.Web%2Fsites'&api-version=2016-02-01",
      "EncodedRequestUri": "L3N1YnNjcmlwdGlvbnMvMzhiNTk4ZmMtZTU3YS00MjNmLWIyZTctZGMwZGRiNjMxZjFmL3Jlc291cmNlcz8kZmlsdGVyPXJlc291cmNlVHlwZSUyMGVxJTIwJ01pY3Jvc29mdC5XZWIlMkZzaXRlcycmYXBpLXZlcnNpb249MjAxNi0wMi0wMQ==",
>>>>>>> 4aecb5af
      "RequestMethod": "GET",
      "RequestBody": "",
      "RequestHeaders": {
        "User-Agent": [
          "Microsoft.Azure.Management.Resources.ResourceManagementClient/2.0.0.0"
        ]
      },
<<<<<<< HEAD
      "ResponseBody": "{\r\n  \"value\": [\r\n    {\r\n      \"id\": \"/subscriptions/45c0ad46-ae3f-493e-91ce-9297e0953fc1/resourceGroups/csmrg5655/providers/Microsoft.Web/sites/csmr6231\",\r\n      \"name\": \"csmr6231\",\r\n      \"type\": \"Microsoft.Web/sites\",\r\n      \"location\": \"westus\",\r\n      \"tags\": {\r\n        \"department\": \"finance\",\r\n        \"tagname\": \"tagvalue\"\r\n      }\r\n    }\r\n  ]\r\n}",
=======
      "ResponseBody": "{\r\n  \"value\": [\r\n    {\r\n      \"id\": \"/subscriptions/38b598fc-e57a-423f-b2e7-dc0ddb631f1f/resourceGroups/csmrg2942/providers/Microsoft.Web/sites/csmr2771\",\r\n      \"name\": \"csmr2771\",\r\n      \"type\": \"Microsoft.Web/sites\",\r\n      \"location\": \"westus\",\r\n      \"tags\": {\r\n        \"department\": \"finance\",\r\n        \"tagname\": \"tagvalue\"\r\n      }\r\n    }\r\n  ]\r\n}",
>>>>>>> 4aecb5af
      "ResponseHeaders": {
        "Content-Length": [
          "256"
        ],
        "Content-Type": [
          "application/json; charset=utf-8"
        ],
        "Expires": [
          "-1"
        ],
        "Pragma": [
          "no-cache"
        ],
        "x-ms-ratelimit-remaining-subscription-reads": [
<<<<<<< HEAD
          "14984"
        ],
        "x-ms-request-id": [
          "72f9e44e-2f18-4374-bedb-e6c5acf6637e"
        ],
        "x-ms-correlation-request-id": [
          "72f9e44e-2f18-4374-bedb-e6c5acf6637e"
        ],
        "x-ms-routing-request-id": [
          "CENTRALUS:20160124T003952Z:72f9e44e-2f18-4374-bedb-e6c5acf6637e"
=======
          "14998"
        ],
        "x-ms-request-id": [
          "37c65cb9-4f04-4201-b31c-28dd0a37a640"
        ],
        "x-ms-correlation-request-id": [
          "37c65cb9-4f04-4201-b31c-28dd0a37a640"
        ],
        "x-ms-routing-request-id": [
          "WESTUS:20160308T031428Z:37c65cb9-4f04-4201-b31c-28dd0a37a640"
>>>>>>> 4aecb5af
        ],
        "Strict-Transport-Security": [
          "max-age=31536000; includeSubDomains"
        ],
        "Cache-Control": [
          "no-cache"
        ],
        "Date": [
<<<<<<< HEAD
          "Sun, 24 Jan 2016 00:39:51 GMT"
=======
          "Tue, 08 Mar 2016 03:14:27 GMT"
>>>>>>> 4aecb5af
        ]
      },
      "StatusCode": 200
    }
  ],
  "Names": {
    "CreatedAndListResource": [
<<<<<<< HEAD
      "csmrg5655",
      "csmr6231"
    ]
  },
  "Variables": {
    "SubscriptionId": "45c0ad46-ae3f-493e-91ce-9297e0953fc1"
=======
      "csmrg2942",
      "csmr2771"
    ]
  },
  "Variables": {
    "SubscriptionId": "38b598fc-e57a-423f-b2e7-dc0ddb631f1f"
>>>>>>> 4aecb5af
  }
}<|MERGE_RESOLUTION|>--- conflicted
+++ resolved
@@ -1,13 +1,8 @@
 {
   "Entries": [
     {
-<<<<<<< HEAD
-      "RequestUri": "/subscriptions/45c0ad46-ae3f-493e-91ce-9297e0953fc1/resourcegroups/csmrg5655?api-version=2015-11-01",
-      "EncodedRequestUri": "L3N1YnNjcmlwdGlvbnMvNDVjMGFkNDYtYWUzZi00OTNlLTkxY2UtOTI5N2UwOTUzZmMxL3Jlc291cmNlZ3JvdXBzL2NzbXJnNTY1NT9hcGktdmVyc2lvbj0yMDE1LTExLTAx",
-=======
       "RequestUri": "/subscriptions/38b598fc-e57a-423f-b2e7-dc0ddb631f1f/resourcegroups/csmrg2942?api-version=2016-02-01",
       "EncodedRequestUri": "L3N1YnNjcmlwdGlvbnMvMzhiNTk4ZmMtZTU3YS00MjNmLWIyZTctZGMwZGRiNjMxZjFmL3Jlc291cmNlZ3JvdXBzL2NzbXJnMjk0Mj9hcGktdmVyc2lvbj0yMDE2LTAyLTAx",
->>>>>>> 4aecb5af
       "RequestMethod": "PUT",
       "RequestBody": "{\r\n  \"location\": \"westus\"\r\n}",
       "RequestHeaders": {
@@ -21,11 +16,7 @@
           "Microsoft.Azure.Management.Resources.ResourceManagementClient/2.0.0.0"
         ]
       },
-<<<<<<< HEAD
-      "ResponseBody": "{\r\n  \"id\": \"/subscriptions/45c0ad46-ae3f-493e-91ce-9297e0953fc1/resourceGroups/csmrg5655\",\r\n  \"name\": \"csmrg5655\",\r\n  \"location\": \"westus\",\r\n  \"properties\": {\r\n    \"provisioningState\": \"Succeeded\"\r\n  }\r\n}",
-=======
       "ResponseBody": "{\r\n  \"id\": \"/subscriptions/38b598fc-e57a-423f-b2e7-dc0ddb631f1f/resourceGroups/csmrg2942\",\r\n  \"name\": \"csmrg2942\",\r\n  \"location\": \"westus\",\r\n  \"properties\": {\r\n    \"provisioningState\": \"Succeeded\"\r\n  }\r\n}",
->>>>>>> 4aecb5af
       "ResponseHeaders": {
         "Content-Length": [
           "171"
@@ -40,18 +31,6 @@
           "no-cache"
         ],
         "x-ms-ratelimit-remaining-subscription-writes": [
-<<<<<<< HEAD
-          "1197"
-        ],
-        "x-ms-request-id": [
-          "05ec332e-8a1f-4483-9c8e-2eb2df1cf46f"
-        ],
-        "x-ms-correlation-request-id": [
-          "05ec332e-8a1f-4483-9c8e-2eb2df1cf46f"
-        ],
-        "x-ms-routing-request-id": [
-          "CENTRALUS:20160124T003934Z:05ec332e-8a1f-4483-9c8e-2eb2df1cf46f"
-=======
           "1198"
         ],
         "x-ms-request-id": [
@@ -62,7 +41,6 @@
         ],
         "x-ms-routing-request-id": [
           "WESTUS:20160308T031420Z:7a1e3dd7-2db8-4d53-bca6-bd5563f3f92d"
->>>>>>> 4aecb5af
         ],
         "Strict-Transport-Security": [
           "max-age=31536000; includeSubDomains"
@@ -71,27 +49,16 @@
           "no-cache"
         ],
         "Date": [
-<<<<<<< HEAD
-          "Sun, 24 Jan 2016 00:39:33 GMT"
-=======
           "Tue, 08 Mar 2016 03:14:19 GMT"
->>>>>>> 4aecb5af
         ]
       },
       "StatusCode": 201
     },
     {
-<<<<<<< HEAD
-      "RequestUri": "/subscriptions/45c0ad46-ae3f-493e-91ce-9297e0953fc1/resourcegroups/csmrg5655/providers/Microsoft.Web//sites/csmr6231?api-version=2014-04-01",
-      "EncodedRequestUri": "L3N1YnNjcmlwdGlvbnMvNDVjMGFkNDYtYWUzZi00OTNlLTkxY2UtOTI5N2UwOTUzZmMxL3Jlc291cmNlZ3JvdXBzL2NzbXJnNTY1NS9wcm92aWRlcnMvTWljcm9zb2Z0LldlYi8vc2l0ZXMvY3NtcjYyMzE/YXBpLXZlcnNpb249MjAxNC0wNC0wMQ==",
-      "RequestMethod": "PUT",
-      "RequestBody": "{\r\n  \"properties\": {\r\n    \"name\": \"csmr6231\",\r\n    \"siteMode\": \"Limited\",\r\n    \"computeMode\": \"Shared\",\r\n    \"sku\": \"Free\",\r\n    \"workerSize\": 0\r\n  },\r\n  \"location\": \"westus\",\r\n  \"tags\": {\r\n    \"department\": \"finance\",\r\n    \"tagname\": \"tagvalue\"\r\n  }\r\n}",
-=======
       "RequestUri": "/subscriptions/38b598fc-e57a-423f-b2e7-dc0ddb631f1f/resourcegroups/csmrg2942/providers/Microsoft.Web//sites/csmr2771?api-version=2014-04-01",
       "EncodedRequestUri": "L3N1YnNjcmlwdGlvbnMvMzhiNTk4ZmMtZTU3YS00MjNmLWIyZTctZGMwZGRiNjMxZjFmL3Jlc291cmNlZ3JvdXBzL2NzbXJnMjk0Mi9wcm92aWRlcnMvTWljcm9zb2Z0LldlYi8vc2l0ZXMvY3NtcjI3NzE/YXBpLXZlcnNpb249MjAxNC0wNC0wMQ==",
       "RequestMethod": "PUT",
       "RequestBody": "{\r\n  \"properties\": {\r\n    \"name\": \"csmr2771\",\r\n    \"siteMode\": \"Limited\",\r\n    \"computeMode\": \"Shared\",\r\n    \"sku\": \"Free\",\r\n    \"workerSize\": 0\r\n  },\r\n  \"location\": \"westus\",\r\n  \"tags\": {\r\n    \"department\": \"finance\",\r\n    \"tagname\": \"tagvalue\"\r\n  }\r\n}",
->>>>>>> 4aecb5af
       "RequestHeaders": {
         "Content-Type": [
           "application/json; charset=utf-8"
@@ -103,17 +70,10 @@
           "Microsoft.Azure.Management.Resources.ResourceManagementClient/2.0.0.0"
         ]
       },
-<<<<<<< HEAD
-      "ResponseBody": "{\r\n  \"id\": \"/subscriptions/45c0ad46-ae3f-493e-91ce-9297e0953fc1/resourceGroups/csmrg5655/providers/Microsoft.Web/sites/csmr6231\",\r\n  \"name\": \"csmr6231\",\r\n  \"type\": \"Microsoft.Web/sites\",\r\n  \"location\": \"westus\",\r\n  \"tags\": {\r\n    \"department\": \"finance\",\r\n    \"tagname\": \"tagvalue\"\r\n  },\r\n  \"properties\": {\r\n    \"name\": \"csmr6231\",\r\n    \"state\": \"Running\",\r\n    \"hostNames\": [\r\n      \"csmr6231.azurewebsites.net\"\r\n    ],\r\n    \"webSpace\": \"csmrg5655-WestUSwebspace\",\r\n    \"selfLink\": \"https://waws-prod-bay-037.api.azurewebsites.windows.net:454/subscriptions/45c0ad46-ae3f-493e-91ce-9297e0953fc1/webspaces/csmrg5655-WestUSwebspace/sites/csmr6231\",\r\n    \"repositorySiteName\": \"csmr6231\",\r\n    \"owner\": null,\r\n    \"usageState\": 0,\r\n    \"enabled\": true,\r\n    \"adminEnabled\": true,\r\n    \"enabledHostNames\": [\r\n      \"csmr6231.azurewebsites.net\",\r\n      \"csmr6231.scm.azurewebsites.net\"\r\n    ],\r\n    \"siteProperties\": {\r\n      \"metadata\": null,\r\n      \"properties\": [],\r\n      \"appSettings\": null\r\n    },\r\n    \"availabilityState\": 0,\r\n    \"sslCertificates\": null,\r\n    \"csrs\": [],\r\n    \"cers\": null,\r\n    \"siteMode\": null,\r\n    \"hostNameSslStates\": [\r\n      {\r\n        \"name\": \"csmr6231.azurewebsites.net\",\r\n        \"sslState\": 0,\r\n        \"ipBasedSslResult\": null,\r\n        \"virtualIP\": null,\r\n        \"thumbprint\": null,\r\n        \"toUpdate\": null,\r\n        \"toUpdateIpBasedSsl\": null,\r\n        \"ipBasedSslState\": 0,\r\n        \"hostType\": 0\r\n      },\r\n      {\r\n        \"name\": \"csmr6231.scm.azurewebsites.net\",\r\n        \"sslState\": 0,\r\n        \"ipBasedSslResult\": null,\r\n        \"virtualIP\": null,\r\n        \"thumbprint\": null,\r\n        \"toUpdate\": null,\r\n        \"toUpdateIpBasedSsl\": null,\r\n        \"ipBasedSslState\": 0,\r\n        \"hostType\": 1\r\n      }\r\n    ],\r\n    \"computeMode\": null,\r\n    \"serverFarm\": \"Default1\",\r\n    \"serverFarmId\": null,\r\n    \"lastModifiedTimeUtc\": \"2016-01-24T00:39:38.4\",\r\n    \"storageRecoveryDefaultState\": \"Running\",\r\n    \"contentAvailabilityState\": 0,\r\n    \"runtimeAvailabilityState\": 0,\r\n    \"siteConfig\": null,\r\n    \"deploymentId\": \"csmr6231\",\r\n    \"trafficManagerHostNames\": null,\r\n    \"sku\": \"Free\",\r\n    \"premiumAppDeployed\": null,\r\n    \"scmSiteAlsoStopped\": false,\r\n    \"targetSwapSlot\": null,\r\n    \"hostingEnvironment\": null,\r\n    \"hostingEnvironmentProfile\": null,\r\n    \"microService\": \"WebSites\",\r\n    \"gatewaySiteName\": null,\r\n    \"clientAffinityEnabled\": true,\r\n    \"clientCertEnabled\": false,\r\n    \"hostNamesDisabled\": false,\r\n    \"domainVerificationIdentifiers\": null,\r\n    \"kind\": null,\r\n    \"outboundIpAddresses\": \"40.78.31.236,40.78.24.159,40.78.31.161,40.78.26.141\",\r\n    \"cloningInfo\": null,\r\n    \"hostingEnvironmentId\": null,\r\n    \"tags\": {\r\n      \"department\": \"finance\",\r\n      \"tagname\": \"tagvalue\"\r\n    }\r\n  }\r\n}",
-      "ResponseHeaders": {
-        "Content-Length": [
-          "2061"
-=======
       "ResponseBody": "{\r\n  \"id\": \"/subscriptions/38b598fc-e57a-423f-b2e7-dc0ddb631f1f/resourceGroups/csmrg2942/providers/Microsoft.Web/sites/csmr2771\",\r\n  \"name\": \"csmr2771\",\r\n  \"type\": \"Microsoft.Web/sites\",\r\n  \"location\": \"westus\",\r\n  \"tags\": {\r\n    \"department\": \"finance\",\r\n    \"tagname\": \"tagvalue\"\r\n  },\r\n  \"properties\": {\r\n    \"name\": \"csmr2771\",\r\n    \"state\": \"Running\",\r\n    \"hostNames\": [\r\n      \"csmr2771.azurewebsites.net\"\r\n    ],\r\n    \"webSpace\": \"csmrg2942-WestUSwebspace\",\r\n    \"selfLink\": \"https://waws-prod-bay-047.api.azurewebsites.windows.net:454/subscriptions/38b598fc-e57a-423f-b2e7-dc0ddb631f1f/webspaces/csmrg2942-WestUSwebspace/sites/csmr2771\",\r\n    \"repositorySiteName\": \"csmr2771\",\r\n    \"owner\": null,\r\n    \"usageState\": 0,\r\n    \"enabled\": true,\r\n    \"adminEnabled\": true,\r\n    \"enabledHostNames\": [\r\n      \"csmr2771.azurewebsites.net\",\r\n      \"csmr2771.scm.azurewebsites.net\"\r\n    ],\r\n    \"siteProperties\": {\r\n      \"metadata\": null,\r\n      \"properties\": [],\r\n      \"appSettings\": null\r\n    },\r\n    \"availabilityState\": 0,\r\n    \"sslCertificates\": null,\r\n    \"csrs\": [],\r\n    \"cers\": null,\r\n    \"siteMode\": null,\r\n    \"hostNameSslStates\": [\r\n      {\r\n        \"name\": \"csmr2771.azurewebsites.net\",\r\n        \"sslState\": 0,\r\n        \"ipBasedSslResult\": null,\r\n        \"virtualIP\": null,\r\n        \"thumbprint\": null,\r\n        \"toUpdate\": null,\r\n        \"toUpdateIpBasedSsl\": null,\r\n        \"ipBasedSslState\": 0,\r\n        \"hostType\": 0\r\n      },\r\n      {\r\n        \"name\": \"csmr2771.scm.azurewebsites.net\",\r\n        \"sslState\": 0,\r\n        \"ipBasedSslResult\": null,\r\n        \"virtualIP\": null,\r\n        \"thumbprint\": null,\r\n        \"toUpdate\": null,\r\n        \"toUpdateIpBasedSsl\": null,\r\n        \"ipBasedSslState\": 0,\r\n        \"hostType\": 1\r\n      }\r\n    ],\r\n    \"computeMode\": null,\r\n    \"serverFarm\": \"Default1\",\r\n    \"serverFarmId\": null,\r\n    \"lastModifiedTimeUtc\": \"2016-03-08T03:14:27.263\",\r\n    \"storageRecoveryDefaultState\": \"Running\",\r\n    \"contentAvailabilityState\": 0,\r\n    \"runtimeAvailabilityState\": 0,\r\n    \"siteConfig\": null,\r\n    \"deploymentId\": \"csmr2771\",\r\n    \"trafficManagerHostNames\": null,\r\n    \"sku\": \"Free\",\r\n    \"premiumAppDeployed\": null,\r\n    \"scmSiteAlsoStopped\": false,\r\n    \"targetSwapSlot\": null,\r\n    \"hostingEnvironment\": null,\r\n    \"hostingEnvironmentProfile\": null,\r\n    \"microService\": \"WebSites\",\r\n    \"gatewaySiteName\": null,\r\n    \"clientAffinityEnabled\": true,\r\n    \"clientCertEnabled\": false,\r\n    \"hostNamesDisabled\": false,\r\n    \"domainVerificationIdentifiers\": null,\r\n    \"kind\": null,\r\n    \"outboundIpAddresses\": \"104.40.28.42,104.40.26.133,104.40.25.66,104.40.24.165\",\r\n    \"cloningInfo\": null,\r\n    \"hostingEnvironmentId\": null,\r\n    \"tags\": {\r\n      \"department\": \"finance\",\r\n      \"tagname\": \"tagvalue\"\r\n    },\r\n    \"resourceGroup\": \"csmrg2942\"\r\n  }\r\n}",
       "ResponseHeaders": {
         "Content-Length": [
           "2093"
->>>>>>> 4aecb5af
         ],
         "Content-Type": [
           "application/json"
@@ -128,18 +88,6 @@
           "max-age=31536000; includeSubDomains"
         ],
         "x-ms-request-id": [
-<<<<<<< HEAD
-          "d03147cc-3e77-4f77-8b90-32a997c44bbb"
-        ],
-        "x-ms-ratelimit-remaining-subscription-writes": [
-          "1196"
-        ],
-        "x-ms-correlation-request-id": [
-          "96a7f139-db6c-4cad-b6e4-b30aafd1c35c"
-        ],
-        "x-ms-routing-request-id": [
-          "CENTRALUS:20160124T003951Z:96a7f139-db6c-4cad-b6e4-b30aafd1c35c"
-=======
           "06f03456-958f-45cb-bcdb-563ae8250f5c"
         ],
         "x-ms-ratelimit-remaining-subscription-writes": [
@@ -150,17 +98,12 @@
         ],
         "x-ms-routing-request-id": [
           "WESTUS:20160308T031427Z:dfdc125c-f74e-40e2-8671-2687c2a2af8b"
->>>>>>> 4aecb5af
         ],
         "Cache-Control": [
           "no-cache"
         ],
         "Date": [
-<<<<<<< HEAD
-          "Sun, 24 Jan 2016 00:39:51 GMT"
-=======
           "Tue, 08 Mar 2016 03:14:27 GMT"
->>>>>>> 4aecb5af
         ],
         "Server": [
           "Microsoft-IIS/8.0"
@@ -175,13 +118,8 @@
       "StatusCode": 200
     },
     {
-<<<<<<< HEAD
-      "RequestUri": "/subscriptions/45c0ad46-ae3f-493e-91ce-9297e0953fc1/resources?$filter=resourceType%20eq%20'Microsoft.Web%2Fsites'&api-version=2015-11-01",
-      "EncodedRequestUri": "L3N1YnNjcmlwdGlvbnMvNDVjMGFkNDYtYWUzZi00OTNlLTkxY2UtOTI5N2UwOTUzZmMxL3Jlc291cmNlcz8kZmlsdGVyPXJlc291cmNlVHlwZSUyMGVxJTIwJ01pY3Jvc29mdC5XZWIlMkZzaXRlcycmYXBpLXZlcnNpb249MjAxNS0xMS0wMQ==",
-=======
       "RequestUri": "/subscriptions/38b598fc-e57a-423f-b2e7-dc0ddb631f1f/resources?$filter=resourceType%20eq%20'Microsoft.Web%2Fsites'&api-version=2016-02-01",
       "EncodedRequestUri": "L3N1YnNjcmlwdGlvbnMvMzhiNTk4ZmMtZTU3YS00MjNmLWIyZTctZGMwZGRiNjMxZjFmL3Jlc291cmNlcz8kZmlsdGVyPXJlc291cmNlVHlwZSUyMGVxJTIwJ01pY3Jvc29mdC5XZWIlMkZzaXRlcycmYXBpLXZlcnNpb249MjAxNi0wMi0wMQ==",
->>>>>>> 4aecb5af
       "RequestMethod": "GET",
       "RequestBody": "",
       "RequestHeaders": {
@@ -189,11 +127,7 @@
           "Microsoft.Azure.Management.Resources.ResourceManagementClient/2.0.0.0"
         ]
       },
-<<<<<<< HEAD
-      "ResponseBody": "{\r\n  \"value\": [\r\n    {\r\n      \"id\": \"/subscriptions/45c0ad46-ae3f-493e-91ce-9297e0953fc1/resourceGroups/csmrg5655/providers/Microsoft.Web/sites/csmr6231\",\r\n      \"name\": \"csmr6231\",\r\n      \"type\": \"Microsoft.Web/sites\",\r\n      \"location\": \"westus\",\r\n      \"tags\": {\r\n        \"department\": \"finance\",\r\n        \"tagname\": \"tagvalue\"\r\n      }\r\n    }\r\n  ]\r\n}",
-=======
       "ResponseBody": "{\r\n  \"value\": [\r\n    {\r\n      \"id\": \"/subscriptions/38b598fc-e57a-423f-b2e7-dc0ddb631f1f/resourceGroups/csmrg2942/providers/Microsoft.Web/sites/csmr2771\",\r\n      \"name\": \"csmr2771\",\r\n      \"type\": \"Microsoft.Web/sites\",\r\n      \"location\": \"westus\",\r\n      \"tags\": {\r\n        \"department\": \"finance\",\r\n        \"tagname\": \"tagvalue\"\r\n      }\r\n    }\r\n  ]\r\n}",
->>>>>>> 4aecb5af
       "ResponseHeaders": {
         "Content-Length": [
           "256"
@@ -208,18 +142,6 @@
           "no-cache"
         ],
         "x-ms-ratelimit-remaining-subscription-reads": [
-<<<<<<< HEAD
-          "14984"
-        ],
-        "x-ms-request-id": [
-          "72f9e44e-2f18-4374-bedb-e6c5acf6637e"
-        ],
-        "x-ms-correlation-request-id": [
-          "72f9e44e-2f18-4374-bedb-e6c5acf6637e"
-        ],
-        "x-ms-routing-request-id": [
-          "CENTRALUS:20160124T003952Z:72f9e44e-2f18-4374-bedb-e6c5acf6637e"
-=======
           "14998"
         ],
         "x-ms-request-id": [
@@ -230,7 +152,6 @@
         ],
         "x-ms-routing-request-id": [
           "WESTUS:20160308T031428Z:37c65cb9-4f04-4201-b31c-28dd0a37a640"
->>>>>>> 4aecb5af
         ],
         "Strict-Transport-Security": [
           "max-age=31536000; includeSubDomains"
@@ -239,11 +160,7 @@
           "no-cache"
         ],
         "Date": [
-<<<<<<< HEAD
-          "Sun, 24 Jan 2016 00:39:51 GMT"
-=======
           "Tue, 08 Mar 2016 03:14:27 GMT"
->>>>>>> 4aecb5af
         ]
       },
       "StatusCode": 200
@@ -251,20 +168,11 @@
   ],
   "Names": {
     "CreatedAndListResource": [
-<<<<<<< HEAD
-      "csmrg5655",
-      "csmr6231"
-    ]
-  },
-  "Variables": {
-    "SubscriptionId": "45c0ad46-ae3f-493e-91ce-9297e0953fc1"
-=======
       "csmrg2942",
       "csmr2771"
     ]
   },
   "Variables": {
     "SubscriptionId": "38b598fc-e57a-423f-b2e7-dc0ddb631f1f"
->>>>>>> 4aecb5af
   }
 }