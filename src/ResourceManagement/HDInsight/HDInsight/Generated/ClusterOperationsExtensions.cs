// 
// Copyright (c) Microsoft and contributors.  All rights reserved.
// 
// Licensed under the Apache License, Version 2.0 (the "License");
// you may not use this file except in compliance with the License.
// You may obtain a copy of the License at
//   http://www.apache.org/licenses/LICENSE-2.0
// 
// Unless required by applicable law or agreed to in writing, software
// distributed under the License is distributed on an "AS IS" BASIS,
// WITHOUT WARRANTIES OR CONDITIONS OF ANY KIND, either express or implied.
// 
// See the License for the specific language governing permissions and
// limitations under the License.
// 

// Warning: This code was generated by a tool.
// 
// Changes to this file may cause incorrect behavior and will be lost if the
// code is regenerated.

using System;
using System.Linq;
using System.Threading;
using System.Threading.Tasks;
using Microsoft.Azure.Management.HDInsight;
using Microsoft.Azure.Management.HDInsight.Models;

namespace Microsoft.Azure.Management.HDInsight
{
    /// <summary>
    /// The HDInsight Management Client.
    /// </summary>
    public static partial class ClusterOperationsExtensions
    {
        /// <summary>
        /// Begins configuring the HTTP settings on the specified cluster.
        /// </summary>
        /// <param name='operations'>
        /// Reference to the
        /// Microsoft.Azure.Management.HDInsight.IClusterOperations.
        /// </param>
        /// <param name='resourceGroupName'>
        /// Required. The name of the resource group.
        /// </param>
        /// <param name='clusterName'>
        /// Required. The name of the cluster.
        /// </param>
        /// <param name='httpSettingsParameters'>
        /// Required. The name of the resource group.
        /// </param>
        /// <returns>
        /// The cluster long running operation response.
        /// </returns>
        public static HDInsightOperationResponse BeginConfiguringHttpSettings(this IClusterOperations operations, string resourceGroupName, string clusterName, HttpSettingsParameters httpSettingsParameters)
        {
            return Task.Factory.StartNew((object s) => 
            {
                return ((IClusterOperations)s).BeginConfiguringHttpSettingsAsync(resourceGroupName, clusterName, httpSettingsParameters);
            }
            , operations, CancellationToken.None, TaskCreationOptions.None, TaskScheduler.Default).Unwrap().GetAwaiter().GetResult();
        }
        
        /// <summary>
        /// Begins configuring the HTTP settings on the specified cluster.
        /// </summary>
        /// <param name='operations'>
        /// Reference to the
        /// Microsoft.Azure.Management.HDInsight.IClusterOperations.
        /// </param>
        /// <param name='resourceGroupName'>
        /// Required. The name of the resource group.
        /// </param>
        /// <param name='clusterName'>
        /// Required. The name of the cluster.
        /// </param>
        /// <param name='httpSettingsParameters'>
        /// Required. The name of the resource group.
        /// </param>
        /// <returns>
        /// The cluster long running operation response.
        /// </returns>
        public static Task<HDInsightOperationResponse> BeginConfiguringHttpSettingsAsync(this IClusterOperations operations, string resourceGroupName, string clusterName, HttpSettingsParameters httpSettingsParameters)
        {
            return operations.BeginConfiguringHttpSettingsAsync(resourceGroupName, clusterName, httpSettingsParameters, CancellationToken.None);
        }
        
        /// <summary>
        /// Begins configuring the RDP settings on the specified cluster.
        /// </summary>
        /// <param name='operations'>
        /// Reference to the
        /// Microsoft.Azure.Management.HDInsight.IClusterOperations.
        /// </param>
        /// <param name='resourceGroupName'>
        /// Required. The name of the resource group.
        /// </param>
        /// <param name='clusterName'>
        /// Required. The name of the cluster.
        /// </param>
        /// <param name='rdpParameters'>
        /// Required. The OS profile for RDP.
        /// </param>
        /// <returns>
        /// The cluster long running operation response.
        /// </returns>
        public static HDInsightOperationResponse BeginConfiguringRdpSettings(this IClusterOperations operations, string resourceGroupName, string clusterName, RDPSettingsParameters rdpParameters)
        {
            return Task.Factory.StartNew((object s) => 
            {
                return ((IClusterOperations)s).BeginConfiguringRdpSettingsAsync(resourceGroupName, clusterName, rdpParameters);
            }
            , operations, CancellationToken.None, TaskCreationOptions.None, TaskScheduler.Default).Unwrap().GetAwaiter().GetResult();
        }
        
        /// <summary>
        /// Begins configuring the RDP settings on the specified cluster.
        /// </summary>
        /// <param name='operations'>
        /// Reference to the
        /// Microsoft.Azure.Management.HDInsight.IClusterOperations.
        /// </param>
        /// <param name='resourceGroupName'>
        /// Required. The name of the resource group.
        /// </param>
        /// <param name='clusterName'>
        /// Required. The name of the cluster.
        /// </param>
        /// <param name='rdpParameters'>
        /// Required. The OS profile for RDP.
        /// </param>
        /// <returns>
        /// The cluster long running operation response.
        /// </returns>
        public static Task<HDInsightOperationResponse> BeginConfiguringRdpSettingsAsync(this IClusterOperations operations, string resourceGroupName, string clusterName, RDPSettingsParameters rdpParameters)
        {
            return operations.BeginConfiguringRdpSettingsAsync(resourceGroupName, clusterName, rdpParameters, CancellationToken.None);
        }
        
        /// <summary>
        /// Begins creating a new HDInsight cluster with the specified
        /// parameters.
        /// </summary>
        /// <param name='operations'>
        /// Reference to the
        /// Microsoft.Azure.Management.HDInsight.IClusterOperations.
        /// </param>
        /// <param name='resourceGroupName'>
        /// Required. The name of the resource group.
        /// </param>
        /// <param name='clusterName'>
        /// Required. The name of the cluster.
        /// </param>
        /// <param name='clusterCreateParameters'>
        /// Required. The cluster create request.
        /// </param>
        /// <returns>
        /// The CreateCluster operation response.
        /// </returns>
        public static ClusterCreateResponse BeginCreating(this IClusterOperations operations, string resourceGroupName, string clusterName, ClusterCreateParametersExtended clusterCreateParameters)
        {
            return Task.Factory.StartNew((object s) => 
            {
                return ((IClusterOperations)s).BeginCreatingAsync(resourceGroupName, clusterName, clusterCreateParameters);
            }
            , operations, CancellationToken.None, TaskCreationOptions.None, TaskScheduler.Default).Unwrap().GetAwaiter().GetResult();
        }
        
        /// <summary>
        /// Begins creating a new HDInsight cluster with the specified
        /// parameters.
        /// </summary>
        /// <param name='operations'>
        /// Reference to the
        /// Microsoft.Azure.Management.HDInsight.IClusterOperations.
        /// </param>
        /// <param name='resourceGroupName'>
        /// Required. The name of the resource group.
        /// </param>
        /// <param name='clusterName'>
        /// Required. The name of the cluster.
        /// </param>
        /// <param name='clusterCreateParameters'>
        /// Required. The cluster create request.
        /// </param>
        /// <returns>
        /// The CreateCluster operation response.
        /// </returns>
        public static Task<ClusterCreateResponse> BeginCreatingAsync(this IClusterOperations operations, string resourceGroupName, string clusterName, ClusterCreateParametersExtended clusterCreateParameters)
        {
            return operations.BeginCreatingAsync(resourceGroupName, clusterName, clusterCreateParameters, CancellationToken.None);
        }
        
        /// <summary>
        /// Begins deleting the specified HDInsight cluster.
        /// </summary>
        /// <param name='operations'>
        /// Reference to the
        /// Microsoft.Azure.Management.HDInsight.IClusterOperations.
        /// </param>
        /// <param name='resourceGroupName'>
        /// Required. The name of the resource group.
        /// </param>
        /// <param name='clusterName'>
        /// Required. The name of the cluster.
        /// </param>
        /// <returns>
        /// The cluster long running operation response.
        /// </returns>
        public static HDInsightOperationResponse BeginDeleting(this IClusterOperations operations, string resourceGroupName, string clusterName)
        {
            return Task.Factory.StartNew((object s) => 
            {
                return ((IClusterOperations)s).BeginDeletingAsync(resourceGroupName, clusterName);
            }
            , operations, CancellationToken.None, TaskCreationOptions.None, TaskScheduler.Default).Unwrap().GetAwaiter().GetResult();
        }
        
        /// <summary>
        /// Begins deleting the specified HDInsight cluster.
        /// </summary>
        /// <param name='operations'>
        /// Reference to the
        /// Microsoft.Azure.Management.HDInsight.IClusterOperations.
        /// </param>
        /// <param name='resourceGroupName'>
        /// Required. The name of the resource group.
        /// </param>
        /// <param name='clusterName'>
        /// Required. The name of the cluster.
        /// </param>
        /// <returns>
        /// The cluster long running operation response.
        /// </returns>
        public static Task<HDInsightOperationResponse> BeginDeletingAsync(this IClusterOperations operations, string resourceGroupName, string clusterName)
        {
            return operations.BeginDeletingAsync(resourceGroupName, clusterName, CancellationToken.None);
        }
        
        /// <summary>
        /// Begins a resize operation on the specified HDInsight cluster.
        /// </summary>
        /// <param name='operations'>
        /// Reference to the
        /// Microsoft.Azure.Management.HDInsight.IClusterOperations.
        /// </param>
        /// <param name='resourceGroupName'>
        /// Required. The name of the resource group.
        /// </param>
        /// <param name='clusterName'>
        /// Required. The name of the cluster.
        /// </param>
        /// <param name='resizeParameters'>
        /// Required. The parameters for the resize operation.
        /// </param>
        /// <returns>
        /// The cluster long running operation response.
        /// </returns>
        public static HDInsightOperationResponse BeginResizing(this IClusterOperations operations, string resourceGroupName, string clusterName, ClusterResizeParameters resizeParameters)
        {
            return Task.Factory.StartNew((object s) => 
            {
                return ((IClusterOperations)s).BeginResizingAsync(resourceGroupName, clusterName, resizeParameters);
            }
            , operations, CancellationToken.None, TaskCreationOptions.None, TaskScheduler.Default).Unwrap().GetAwaiter().GetResult();
        }
        
        /// <summary>
        /// Begins a resize operation on the specified HDInsight cluster.
        /// </summary>
        /// <param name='operations'>
        /// Reference to the
        /// Microsoft.Azure.Management.HDInsight.IClusterOperations.
        /// </param>
        /// <param name='resourceGroupName'>
        /// Required. The name of the resource group.
        /// </param>
        /// <param name='clusterName'>
        /// Required. The name of the cluster.
        /// </param>
        /// <param name='resizeParameters'>
        /// Required. The parameters for the resize operation.
        /// </param>
        /// <returns>
        /// The cluster long running operation response.
        /// </returns>
        public static Task<HDInsightOperationResponse> BeginResizingAsync(this IClusterOperations operations, string resourceGroupName, string clusterName, ClusterResizeParameters resizeParameters)
        {
            return operations.BeginResizingAsync(resourceGroupName, clusterName, resizeParameters, CancellationToken.None);
        }
        
        /// <summary>
        /// Configures the HTTP settings on the specified cluster.
        /// </summary>
        /// <param name='operations'>
        /// Reference to the
        /// Microsoft.Azure.Management.HDInsight.IClusterOperations.
        /// </param>
        /// <param name='resourceGroupName'>
        /// Required. The name of the resource group.
        /// </param>
        /// <param name='clusterName'>
        /// Required. The name of the cluster.
        /// </param>
        /// <param name='httpSettingsParameters'>
        /// Required. The name of the resource group.
        /// </param>
        /// <returns>
        /// The azure async operation response.
        /// </returns>
        public static OperationResource ConfigureHttpSettings(this IClusterOperations operations, string resourceGroupName, string clusterName, HttpSettingsParameters httpSettingsParameters)
        {
            return Task.Factory.StartNew((object s) => 
            {
                return ((IClusterOperations)s).ConfigureHttpSettingsAsync(resourceGroupName, clusterName, httpSettingsParameters);
            }
            , operations, CancellationToken.None, TaskCreationOptions.None, TaskScheduler.Default).Unwrap().GetAwaiter().GetResult();
        }
        
        /// <summary>
        /// Configures the HTTP settings on the specified cluster.
        /// </summary>
        /// <param name='operations'>
        /// Reference to the
        /// Microsoft.Azure.Management.HDInsight.IClusterOperations.
        /// </param>
        /// <param name='resourceGroupName'>
        /// Required. The name of the resource group.
        /// </param>
        /// <param name='clusterName'>
        /// Required. The name of the cluster.
        /// </param>
        /// <param name='httpSettingsParameters'>
        /// Required. The name of the resource group.
        /// </param>
        /// <returns>
        /// The azure async operation response.
        /// </returns>
        public static Task<OperationResource> ConfigureHttpSettingsAsync(this IClusterOperations operations, string resourceGroupName, string clusterName, HttpSettingsParameters httpSettingsParameters)
        {
            return operations.ConfigureHttpSettingsAsync(resourceGroupName, clusterName, httpSettingsParameters, CancellationToken.None);
        }
        
        /// <summary>
        /// Configures the RDP settings on the specified cluster.
        /// </summary>
        /// <param name='operations'>
        /// Reference to the
        /// Microsoft.Azure.Management.HDInsight.IClusterOperations.
        /// </param>
        /// <param name='resourceGroupName'>
        /// Required. The name of the resource group.
        /// </param>
        /// <param name='clusterName'>
        /// Required. The name of the cluster.
        /// </param>
        /// <param name='rdpParameters'>
        /// Required. The OS profile for RDP. Use null to turn RDP off.
        /// </param>
        /// <returns>
        /// The azure async operation response.
        /// </returns>
        public static OperationResource ConfigureRdpSettings(this IClusterOperations operations, string resourceGroupName, string clusterName, RDPSettingsParameters rdpParameters)
        {
            return Task.Factory.StartNew((object s) => 
            {
                return ((IClusterOperations)s).ConfigureRdpSettingsAsync(resourceGroupName, clusterName, rdpParameters);
            }
            , operations, CancellationToken.None, TaskCreationOptions.None, TaskScheduler.Default).Unwrap().GetAwaiter().GetResult();
        }
        
        /// <summary>
        /// Configures the RDP settings on the specified cluster.
        /// </summary>
        /// <param name='operations'>
        /// Reference to the
        /// Microsoft.Azure.Management.HDInsight.IClusterOperations.
        /// </param>
        /// <param name='resourceGroupName'>
        /// Required. The name of the resource group.
        /// </param>
        /// <param name='clusterName'>
        /// Required. The name of the cluster.
        /// </param>
        /// <param name='rdpParameters'>
        /// Required. The OS profile for RDP. Use null to turn RDP off.
        /// </param>
        /// <returns>
        /// The azure async operation response.
        /// </returns>
        public static Task<OperationResource> ConfigureRdpSettingsAsync(this IClusterOperations operations, string resourceGroupName, string clusterName, RDPSettingsParameters rdpParameters)
        {
            return operations.ConfigureRdpSettingsAsync(resourceGroupName, clusterName, rdpParameters, CancellationToken.None);
        }
        
        /// <summary>
        /// Creates a new HDInsight cluster with the specified parameters.
        /// </summary>
        /// <param name='operations'>
        /// Reference to the
        /// Microsoft.Azure.Management.HDInsight.IClusterOperations.
        /// </param>
        /// <param name='resourceGroupName'>
        /// Required. The name of the resource group.
        /// </param>
        /// <param name='clusterName'>
        /// Required. The name of the cluster.
        /// </param>
        /// <param name='clusterCreateParameters'>
        /// Required. The cluster create request.
        /// </param>
        /// <returns>
        /// The GetCluster operation response.
        /// </returns>
        public static ClusterGetResponse Create(this IClusterOperations operations, string resourceGroupName, string clusterName, ClusterCreateParametersExtended clusterCreateParameters)
        {
            return Task.Factory.StartNew((object s) => 
            {
                return ((IClusterOperations)s).CreateAsync(resourceGroupName, clusterName, clusterCreateParameters);
            }
            , operations, CancellationToken.None, TaskCreationOptions.None, TaskScheduler.Default).Unwrap().GetAwaiter().GetResult();
        }
        
        /// <summary>
        /// Creates a new HDInsight cluster with the specified parameters.
        /// </summary>
        /// <param name='operations'>
        /// Reference to the
        /// Microsoft.Azure.Management.HDInsight.IClusterOperations.
        /// </param>
        /// <param name='resourceGroupName'>
        /// Required. The name of the resource group.
        /// </param>
        /// <param name='clusterName'>
        /// Required. The name of the cluster.
        /// </param>
        /// <param name='clusterCreateParameters'>
        /// Required. The cluster create request.
        /// </param>
        /// <returns>
        /// The GetCluster operation response.
        /// </returns>
        public static Task<ClusterGetResponse> CreateAsync(this IClusterOperations operations, string resourceGroupName, string clusterName, ClusterCreateParametersExtended clusterCreateParameters)
        {
            return operations.CreateAsync(resourceGroupName, clusterName, clusterCreateParameters, CancellationToken.None);
        }
        
        /// <summary>
        /// Deletes the specified HDInsight cluster.
        /// </summary>
        /// <param name='operations'>
        /// Reference to the
        /// Microsoft.Azure.Management.HDInsight.IClusterOperations.
        /// </param>
        /// <param name='resourceGroupName'>
        /// Required. The name of the resource group.
        /// </param>
        /// <param name='clusterName'>
        /// Required. The name of the cluster.
        /// </param>
        /// <returns>
        /// The azure async operation response.
        /// </returns>
        public static OperationResource Delete(this IClusterOperations operations, string resourceGroupName, string clusterName)
        {
            return Task.Factory.StartNew((object s) => 
            {
                return ((IClusterOperations)s).DeleteAsync(resourceGroupName, clusterName);
            }
            , operations, CancellationToken.None, TaskCreationOptions.None, TaskScheduler.Default).Unwrap().GetAwaiter().GetResult();
        }
        
        /// <summary>
        /// Deletes the specified HDInsight cluster.
        /// </summary>
        /// <param name='operations'>
        /// Reference to the
        /// Microsoft.Azure.Management.HDInsight.IClusterOperations.
        /// </param>
        /// <param name='resourceGroupName'>
        /// Required. The name of the resource group.
        /// </param>
        /// <param name='clusterName'>
        /// Required. The name of the cluster.
        /// </param>
        /// <returns>
        /// The azure async operation response.
        /// </returns>
        public static Task<OperationResource> DeleteAsync(this IClusterOperations operations, string resourceGroupName, string clusterName)
        {
            return operations.DeleteAsync(resourceGroupName, clusterName, CancellationToken.None);
        }
        
        /// <summary>
        /// Gets the specified cluster.
        /// </summary>
        /// <param name='operations'>
        /// Reference to the
        /// Microsoft.Azure.Management.HDInsight.IClusterOperations.
        /// </param>
        /// <param name='resourceGroupName'>
        /// Required. The name of the resource group.
        /// </param>
        /// <param name='clusterName'>
        /// Required. The name of the cluster.
        /// </param>
        /// <returns>
        /// The GetCluster operation response.
        /// </returns>
        public static ClusterGetResponse Get(this IClusterOperations operations, string resourceGroupName, string clusterName)
        {
            return Task.Factory.StartNew((object s) => 
            {
                return ((IClusterOperations)s).GetAsync(resourceGroupName, clusterName);
            }
            , operations, CancellationToken.None, TaskCreationOptions.None, TaskScheduler.Default).Unwrap().GetAwaiter().GetResult();
        }
        
        /// <summary>
        /// Gets the specified cluster.
        /// </summary>
        /// <param name='operations'>
        /// Reference to the
        /// Microsoft.Azure.Management.HDInsight.IClusterOperations.
        /// </param>
        /// <param name='resourceGroupName'>
        /// Required. The name of the resource group.
        /// </param>
        /// <param name='clusterName'>
        /// Required. The name of the cluster.
        /// </param>
        /// <returns>
        /// The GetCluster operation response.
        /// </returns>
        public static Task<ClusterGetResponse> GetAsync(this IClusterOperations operations, string resourceGroupName, string clusterName)
        {
            return operations.GetAsync(resourceGroupName, clusterName, CancellationToken.None);
        }
        
        /// <summary>
        /// Gets the capabilities for the specified location.
        /// </summary>
        /// <param name='operations'>
        /// Reference to the
        /// Microsoft.Azure.Management.HDInsight.IClusterOperations.
        /// </param>
        /// <param name='location'>
        /// Required. The location to get capabilities for.
        /// </param>
        /// <returns>
        /// The Get Capabilities operation response.
        /// </returns>
        public static CapabilitiesResponse GetCapabilities(this IClusterOperations operations, string location)
        {
            return Task.Factory.StartNew((object s) => 
            {
                return ((IClusterOperations)s).GetCapabilitiesAsync(location);
            }
            , operations, CancellationToken.None, TaskCreationOptions.None, TaskScheduler.Default).Unwrap().GetAwaiter().GetResult();
        }
        
        /// <summary>
        /// Gets the capabilities for the specified location.
        /// </summary>
        /// <param name='operations'>
        /// Reference to the
        /// Microsoft.Azure.Management.HDInsight.IClusterOperations.
        /// </param>
        /// <param name='location'>
        /// Required. The location to get capabilities for.
        /// </param>
        /// <returns>
        /// The Get Capabilities operation response.
        /// </returns>
        public static Task<CapabilitiesResponse> GetCapabilitiesAsync(this IClusterOperations operations, string location)
        {
            return operations.GetCapabilitiesAsync(location, CancellationToken.None);
        }
        
        /// <summary>
        /// Gets the configuration for the specified cluster.
        /// </summary>
        /// <param name='operations'>
        /// Reference to the
        /// Microsoft.Azure.Management.HDInsight.IClusterOperations.
        /// </param>
        /// <param name='resourceGroupName'>
        /// Required. The name of the resource group.
        /// </param>
        /// <param name='clusterName'>
        /// Required. The name of the cluster.
        /// </param>
        /// <param name='configurationName'>
<<<<<<< HEAD
        /// Required. The type name of the hadoop configuration.
=======
        /// Required. The type name of the hadoop congfiguration.
>>>>>>> f99c7de5
        /// </param>
        /// <returns>
        /// The Cluster Configurations operation response.
        /// </returns>
        public static ClusterConfigurationsResponse GetClusterConfigurations(this IClusterOperations operations, string resourceGroupName, string clusterName, string configurationName)
        {
            return Task.Factory.StartNew((object s) => 
            {
                return ((IClusterOperations)s).GetClusterConfigurationsAsync(resourceGroupName, clusterName, configurationName);
            }
            , operations, CancellationToken.None, TaskCreationOptions.None, TaskScheduler.Default).Unwrap().GetAwaiter().GetResult();
        }
        
        /// <summary>
        /// Gets the configuration for the specified cluster.
        /// </summary>
        /// <param name='operations'>
        /// Reference to the
        /// Microsoft.Azure.Management.HDInsight.IClusterOperations.
        /// </param>
        /// <param name='resourceGroupName'>
        /// Required. The name of the resource group.
        /// </param>
        /// <param name='clusterName'>
        /// Required. The name of the cluster.
        /// </param>
        /// <param name='configurationName'>
<<<<<<< HEAD
        /// Required. The type name of the hadoop configuration.
=======
        /// Required. The type name of the hadoop congfiguration.
>>>>>>> f99c7de5
        /// </param>
        /// <returns>
        /// The Cluster Configurations operation response.
        /// </returns>
        public static Task<ClusterConfigurationsResponse> GetClusterConfigurationsAsync(this IClusterOperations operations, string resourceGroupName, string clusterName, string configurationName)
        {
            return operations.GetClusterConfigurationsAsync(resourceGroupName, clusterName, configurationName, CancellationToken.None);
        }
        
        /// <summary>
        /// Gets the connectivity settings for the specified cluster.
        /// </summary>
        /// <param name='operations'>
        /// Reference to the
        /// Microsoft.Azure.Management.HDInsight.IClusterOperations.
        /// </param>
        /// <param name='resourceGroupName'>
        /// Required. The name of the resource group.
        /// </param>
        /// <param name='clusterName'>
        /// Required. The name of the cluster.
        /// </param>
        /// <returns>
        /// The payload for a Configure HTTP settings request.
        /// </returns>
        public static HttpConnectivitySettings GetConnectivitySettings(this IClusterOperations operations, string resourceGroupName, string clusterName)
        {
            return Task.Factory.StartNew((object s) => 
            {
                return ((IClusterOperations)s).GetConnectivitySettingsAsync(resourceGroupName, clusterName);
            }
            , operations, CancellationToken.None, TaskCreationOptions.None, TaskScheduler.Default).Unwrap().GetAwaiter().GetResult();
        }
        
        /// <summary>
        /// Gets the connectivity settings for the specified cluster.
        /// </summary>
        /// <param name='operations'>
        /// Reference to the
        /// Microsoft.Azure.Management.HDInsight.IClusterOperations.
        /// </param>
        /// <param name='resourceGroupName'>
        /// Required. The name of the resource group.
        /// </param>
        /// <param name='clusterName'>
        /// Required. The name of the cluster.
        /// </param>
        /// <returns>
        /// The payload for a Configure HTTP settings request.
        /// </returns>
        public static Task<HttpConnectivitySettings> GetConnectivitySettingsAsync(this IClusterOperations operations, string resourceGroupName, string clusterName)
        {
            return operations.GetConnectivitySettingsAsync(resourceGroupName, clusterName, CancellationToken.None);
        }
        
        /// <summary>
        /// Gets the status of the Create operation.
        /// </summary>
        /// <param name='operations'>
        /// Reference to the
        /// Microsoft.Azure.Management.HDInsight.IClusterOperations.
        /// </param>
        /// <param name='operationStatusLink'>
        /// Required. Location value returned by the Begin operation.
        /// </param>
        /// <returns>
        /// The GetCluster operation response.
        /// </returns>
        public static ClusterGetResponse GetCreateStatus(this IClusterOperations operations, string operationStatusLink)
        {
            return Task.Factory.StartNew((object s) => 
            {
                return ((IClusterOperations)s).GetCreateStatusAsync(operationStatusLink);
            }
            , operations, CancellationToken.None, TaskCreationOptions.None, TaskScheduler.Default).Unwrap().GetAwaiter().GetResult();
        }
        
        /// <summary>
        /// Gets the status of the Create operation.
        /// </summary>
        /// <param name='operations'>
        /// Reference to the
        /// Microsoft.Azure.Management.HDInsight.IClusterOperations.
        /// </param>
        /// <param name='operationStatusLink'>
        /// Required. Location value returned by the Begin operation.
        /// </param>
        /// <returns>
        /// The GetCluster operation response.
        /// </returns>
        public static Task<ClusterGetResponse> GetCreateStatusAsync(this IClusterOperations operations, string operationStatusLink)
        {
            return operations.GetCreateStatusAsync(operationStatusLink, CancellationToken.None);
        }
        
        /// <summary>
        /// Gets the status of the Delete operation.
        /// </summary>
        /// <param name='operations'>
        /// Reference to the
        /// Microsoft.Azure.Management.HDInsight.IClusterOperations.
        /// </param>
        /// <param name='operationStatusLink'>
        /// Required. Location value returned by the Begin operation.
        /// </param>
        /// <returns>
        /// The azure async operation response.
        /// </returns>
        public static OperationResource GetDeleteStatus(this IClusterOperations operations, string operationStatusLink)
        {
            return Task.Factory.StartNew((object s) => 
            {
                return ((IClusterOperations)s).GetDeleteStatusAsync(operationStatusLink);
            }
            , operations, CancellationToken.None, TaskCreationOptions.None, TaskScheduler.Default).Unwrap().GetAwaiter().GetResult();
        }
        
        /// <summary>
        /// Gets the status of the Delete operation.
        /// </summary>
        /// <param name='operations'>
        /// Reference to the
        /// Microsoft.Azure.Management.HDInsight.IClusterOperations.
        /// </param>
        /// <param name='operationStatusLink'>
        /// Required. Location value returned by the Begin operation.
        /// </param>
        /// <returns>
        /// The azure async operation response.
        /// </returns>
        public static Task<OperationResource> GetDeleteStatusAsync(this IClusterOperations operations, string operationStatusLink)
        {
            return operations.GetDeleteStatusAsync(operationStatusLink, CancellationToken.None);
        }
        
        /// <summary>
        /// Lists HDInsight clusters under the subscription.
        /// </summary>
        /// <param name='operations'>
        /// Reference to the
        /// Microsoft.Azure.Management.HDInsight.IClusterOperations.
        /// </param>
        /// <returns>
        /// The List Cluster operation response.
        /// </returns>
        public static ClusterListResponse List(this IClusterOperations operations)
        {
            return Task.Factory.StartNew((object s) => 
            {
                return ((IClusterOperations)s).ListAsync();
            }
            , operations, CancellationToken.None, TaskCreationOptions.None, TaskScheduler.Default).Unwrap().GetAwaiter().GetResult();
        }
        
        /// <summary>
        /// Lists HDInsight clusters under the subscription.
        /// </summary>
        /// <param name='operations'>
        /// Reference to the
        /// Microsoft.Azure.Management.HDInsight.IClusterOperations.
        /// </param>
        /// <returns>
        /// The List Cluster operation response.
        /// </returns>
        public static Task<ClusterListResponse> ListAsync(this IClusterOperations operations)
        {
            return operations.ListAsync(CancellationToken.None);
        }
        
        /// <summary>
        /// List the HDInsight clusters in a resource group.
        /// </summary>
        /// <param name='operations'>
        /// Reference to the
        /// Microsoft.Azure.Management.HDInsight.IClusterOperations.
        /// </param>
        /// <param name='resourceGroupName'>
        /// Required. The name of the resource group.
        /// </param>
        /// <returns>
        /// The List Cluster operation response.
        /// </returns>
        public static ClusterListResponse ListByResourceGroup(this IClusterOperations operations, string resourceGroupName)
        {
            return Task.Factory.StartNew((object s) => 
            {
                return ((IClusterOperations)s).ListByResourceGroupAsync(resourceGroupName);
            }
            , operations, CancellationToken.None, TaskCreationOptions.None, TaskScheduler.Default).Unwrap().GetAwaiter().GetResult();
        }
        
        /// <summary>
        /// List the HDInsight clusters in a resource group.
        /// </summary>
        /// <param name='operations'>
        /// Reference to the
        /// Microsoft.Azure.Management.HDInsight.IClusterOperations.
        /// </param>
        /// <param name='resourceGroupName'>
        /// Required. The name of the resource group.
        /// </param>
        /// <returns>
        /// The List Cluster operation response.
        /// </returns>
        public static Task<ClusterListResponse> ListByResourceGroupAsync(this IClusterOperations operations, string resourceGroupName)
        {
            return operations.ListByResourceGroupAsync(resourceGroupName, CancellationToken.None);
        }
        
        /// <summary>
        /// Resizes the specified HDInsight cluster.
        /// </summary>
        /// <param name='operations'>
        /// Reference to the
        /// Microsoft.Azure.Management.HDInsight.IClusterOperations.
        /// </param>
        /// <param name='resourceGroupName'>
        /// Required. The name of the resource group.
        /// </param>
        /// <param name='clusterName'>
        /// Required. The name of the cluster.
        /// </param>
        /// <param name='resizeParameters'>
        /// Required. The parameters for the resize operation.
        /// </param>
        /// <returns>
        /// The azure async operation response.
        /// </returns>
        public static OperationResource Resize(this IClusterOperations operations, string resourceGroupName, string clusterName, ClusterResizeParameters resizeParameters)
        {
            return Task.Factory.StartNew((object s) => 
            {
                return ((IClusterOperations)s).ResizeAsync(resourceGroupName, clusterName, resizeParameters);
            }
            , operations, CancellationToken.None, TaskCreationOptions.None, TaskScheduler.Default).Unwrap().GetAwaiter().GetResult();
        }
        
        /// <summary>
        /// Resizes the specified HDInsight cluster.
        /// </summary>
        /// <param name='operations'>
        /// Reference to the
        /// Microsoft.Azure.Management.HDInsight.IClusterOperations.
        /// </param>
        /// <param name='resourceGroupName'>
        /// Required. The name of the resource group.
        /// </param>
        /// <param name='clusterName'>
        /// Required. The name of the cluster.
        /// </param>
        /// <param name='resizeParameters'>
        /// Required. The parameters for the resize operation.
        /// </param>
        /// <returns>
        /// The azure async operation response.
        /// </returns>
        public static Task<OperationResource> ResizeAsync(this IClusterOperations operations, string resourceGroupName, string clusterName, ClusterResizeParameters resizeParameters)
        {
            return operations.ResizeAsync(resourceGroupName, clusterName, resizeParameters, CancellationToken.None);
        }
    }
}<|MERGE_RESOLUTION|>--- conflicted
+++ resolved
@@ -591,11 +591,7 @@
         /// Required. The name of the cluster.
         /// </param>
         /// <param name='configurationName'>
-<<<<<<< HEAD
         /// Required. The type name of the hadoop configuration.
-=======
-        /// Required. The type name of the hadoop congfiguration.
->>>>>>> f99c7de5
         /// </param>
         /// <returns>
         /// The Cluster Configurations operation response.
@@ -623,11 +619,7 @@
         /// Required. The name of the cluster.
         /// </param>
         /// <param name='configurationName'>
-<<<<<<< HEAD
         /// Required. The type name of the hadoop configuration.
-=======
-        /// Required. The type name of the hadoop congfiguration.
->>>>>>> f99c7de5
         /// </param>
         /// <returns>
         /// The Cluster Configurations operation response.
