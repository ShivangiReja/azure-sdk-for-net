﻿<?xml version="1.0" encoding="utf-8"?>
<Project ToolsVersion="12.0" DefaultTargets="Build" xmlns="http://schemas.microsoft.com/developer/msbuild/2003">
  <Import Project="$(MSBuildExtensionsPath)\$(MSBuildToolsVersion)\Microsoft.Common.props" Condition="Exists('$(MSBuildExtensionsPath)\$(MSBuildToolsVersion)\Microsoft.Common.props')" />
  <PropertyGroup>
    <Platform Condition=" '$(Platform)' == '' ">AnyCPU</Platform>
    <ProjectGuid>{14F715EC-C03D-4BB4-83BD-6EEFAA6B0C67}</ProjectGuid>
    <OutputType>Library</OutputType>
    <AppDesignerFolder>Properties</AppDesignerFolder>
    <RootNamespace>Microsoft.Azure.Management.RecoveryServicesBackupManagement</RootNamespace>
    <AssemblyName>Microsoft.Azure.Management.RecoveryServicesBackupManagement</AssemblyName>
    <TargetFrameworkVersion>v4.5</TargetFrameworkVersion>
    <FileAlignment>512</FileAlignment>
    <NuGetPackageImportStamp>9704225f</NuGetPackageImportStamp>
    <SolutionDir Condition="$(SolutionDir) == '' Or $(SolutionDir) == '*Undefined*'">..\</SolutionDir>
    <RestorePackages>true</RestorePackages>
  </PropertyGroup>
  <PropertyGroup Condition="'$(Configuration)' == 'Net45-Debug'">
    <DocumentationFile>bin\Net45-Debug\Microsoft.Azure.Management.RecoveryServicesBackupManagement.xml</DocumentationFile>
    <TreatWarningsAsErrors>false</TreatWarningsAsErrors>
  </PropertyGroup>
  <PropertyGroup Condition="'$(Configuration)' == 'Net45-Release'">
    <DocumentationFile>bin\Net45-Release\Microsoft.Azure.Management.RecoveryServicesBackupManagement.xml</DocumentationFile>
  </PropertyGroup>
  <PropertyGroup Condition="'$(Configuration)' == 'Net40-Debug'">
    <DocumentationFile>bin\Net40-Debug\Microsoft.Azure.Management.RecoveryServicesBackupManagement.xml</DocumentationFile>
  </PropertyGroup>
  <PropertyGroup Condition="'$(Configuration)' == 'Net40-Release'">
    <DocumentationFile>bin\Net40-Release\Microsoft.Azure.Management.RecoveryServicesBackupManagement.xml</DocumentationFile>
  </PropertyGroup>
  <PropertyGroup Condition="'$(Configuration)' == 'Portable-Debug'">
    <DocumentationFile>bin\Portable-Debug\Microsoft.Azure.Management.RecoveryServicesBackupManagement.xml</DocumentationFile>
  </PropertyGroup>
  <PropertyGroup Condition="'$(Configuration)' == 'Portable-Release'">
    <DocumentationFile>bin\Portable-Release\Microsoft.Azure.Management.RecoveryServicesBackupManagement.xml</DocumentationFile>
  </PropertyGroup>
  <Import Project="..\..\..\..\tools\Library.Settings.targets" />
  <ItemGroup>
    <None Include="Microsoft.Azure.Management.RecoveryServices.Backup.nuget.proj" />
    <None Include="Microsoft.Azure.Management.RecoveryServices.Backup.nuspec" />
    <None Include="packages.config">
      <SubType>Designer</SubType>
    </None>
  </ItemGroup>
  <ItemGroup>
    <Reference Include="Hyak.Common">
      <HintPath>..\..\..\..\packages\Hyak.Common.1.0.2\lib\portable-net403+win+wpa81\Hyak.Common.dll</HintPath>
    </Reference>
    <Reference Include="Microsoft.Azure.Common">
      <HintPath>..\..\..\..\packages\Microsoft.Azure.Common.2.1.0\lib\portable-net45+wp8+wpa81+win\Microsoft.Azure.Common.dll</HintPath>
    </Reference>
  </ItemGroup>
  <ItemGroup>
    <Compile Include="Generated\BackupEngineOperations.cs">
      <SubType>Code</SubType>
    </Compile>
    <Compile Include="Generated\BackupEngineOperationsExtensions.cs">
      <SubType>Code</SubType>
    </Compile>
    <Compile Include="Generated\BackupOperationResults.cs">
      <SubType>Code</SubType>
    </Compile>
    <Compile Include="Generated\BackupOperationResultsExtensions.cs">
      <SubType>Code</SubType>
    </Compile>
    <Compile Include="Generated\BackupOperations.cs" />
    <Compile Include="Generated\BackupOperationsExtensions.cs" />
    <Compile Include="Generated\ContainerOperation.cs">
      <SubType>Code</SubType>
    </Compile>
    <Compile Include="Generated\ContainerOperationExtensions.cs" />
    <Compile Include="Generated\IBackupEngineOperations.cs">
      <SubType>Code</SubType>
    </Compile>
    <Compile Include="Generated\IBackupOperationResults.cs">
      <SubType>Code</SubType>
    </Compile>
    <Compile Include="Generated\IBackupOperations.cs">
      <SubType>Code</SubType>
    </Compile>
    <Compile Include="Generated\IContainerOperation.cs">
      <SubType>Code</SubType>
    </Compile>
    <Compile Include="Generated\IJobOperations.cs">
      <SubType>Code</SubType>
    </Compile>
    <Compile Include="Generated\IProtectableObjectOperations.cs">
      <SubType>Code</SubType>
    </Compile>
    <Compile Include="Generated\IProtectedItemOperations.cs">
      <SubType>Code</SubType>
    </Compile>
    <Compile Include="Generated\IProtectionPolicyOperations.cs">
      <SubType>Code</SubType>
    </Compile>
    <Compile Include="Generated\IRecoveryPointOperations.cs">
      <SubType>Code</SubType>
    </Compile>
    <Compile Include="Generated\IRecoveryServicesBackupManagementClient.cs">
      <SubType>Code</SubType>
    </Compile>
    <Compile Include="Generated\IRestoreOperations.cs">
      <SubType>Code</SubType>
    </Compile>
    <Compile Include="Generated\JobOperations.cs">
      <SubType>Code</SubType>
    </Compile>
    <Compile Include="Generated\JobOperationsExtensions.cs">
      <SubType>Code</SubType>
    </Compile>
    <Compile Include="Generated\Models\AzureBackupServerEngine.cs">
      <SubType>Code</SubType>
    </Compile>
    <Compile Include="Generated\Models\AzureIaaSClassicComputeVMProtectableItem.cs">
      <SubType>Code</SubType>
    </Compile>
    <Compile Include="Generated\Models\AzureIaaSClassicComputeVMProtectedItem.cs">
      <SubType>Code</SubType>
    </Compile>
    <Compile Include="Generated\Models\AzureIaaSClassicComputeVMProtectionContainer.cs">
      <SubType>Code</SubType>
    </Compile>
    <Compile Include="Generated\Models\AzureIaaSComputeVMProtectableItem.cs" />
    <Compile Include="Generated\Models\AzureIaaSComputeVMProtectedItem.cs" />
    <Compile Include="Generated\Models\AzureIaaSComputeVMProtectionContainer.cs">
      <SubType>Code</SubType>
    </Compile>
    <Compile Include="Generated\Models\AzureIaaSVMErrorInfo.cs">
      <SubType>Code</SubType>
    </Compile>
    <Compile Include="Generated\Models\AzureIaaSVMJob.cs">
      <SubType>Code</SubType>
    </Compile>
    <Compile Include="Generated\Models\AzureIaaSVMJobExtendedInfo.cs">
      <SubType>Code</SubType>
    </Compile>
    <Compile Include="Generated\Models\AzureIaaSVMJobTaskDetails.cs">
      <SubType>Code</SubType>
    </Compile>
    <Compile Include="Generated\Models\AzureIaaSVMProtectableItem.cs">
      <SubType>Code</SubType>
    </Compile>
    <Compile Include="Generated\Models\AzureIaaSVMProtectedItem.cs">
      <SubType>Code</SubType>
    </Compile>
    <Compile Include="Generated\Models\AzureIaaSVMProtectedItemExtendedInfo.cs">
      <SubType>Code</SubType>
    </Compile>
    <Compile Include="Generated\Models\AzureIaaSVMProtectionContainer.cs">
      <SubType>Code</SubType>
    </Compile>
    <Compile Include="Generated\Models\AzureIaaSVMProtectionPolicy.cs">
      <SubType>Code</SubType>
    </Compile>
    <Compile Include="Generated\Models\AzureSqlProtectedItem.cs" />
    <Compile Include="Generated\Models\AzureSqlProtectedItemExtendedInfo.cs">
      <SubType>Code</SubType>
    </Compile>
    <Compile Include="Generated\Models\BackupEngine.cs">
      <SubType>Code</SubType>
    </Compile>
    <Compile Include="Generated\Models\BackupEngineBase.cs">
      <SubType>Code</SubType>
    </Compile>
    <Compile Include="Generated\Models\BackupEngineListQueryParams.cs">
      <SubType>Code</SubType>
    </Compile>
    <Compile Include="Generated\Models\BackupEngineListResponse.cs">
      <SubType>Code</SubType>
    </Compile>
    <Compile Include="Generated\Models\BackupEngineRepsonse.cs">
      <SubType>Code</SubType>
    </Compile>
    <Compile Include="Generated\Models\BackupEngineResource.cs">
      <SubType>Code</SubType>
    </Compile>
    <Compile Include="Generated\Models\BackupEngineResourceList.cs">
      <SubType>Code</SubType>
    </Compile>
    <Compile Include="Generated\Models\BackUpOperationStatus.cs">
      <SubType>Code</SubType>
    </Compile>
    <Compile Include="Generated\Models\BackUpOperationStatusResponse.cs">
      <SubType>Code</SubType>
    </Compile>
    <Compile Include="Generated\Models\BaseRecoveryServicesJobResponse.cs">
      <SubType>Code</SubType>
    </Compile>
    <Compile Include="Generated\Models\CommonJobQueryFilters.cs">
      <SubType>Code</SubType>
    </Compile>
    <Compile Include="Generated\Models\ContainerType.cs">
      <SubType>Code</SubType>
    </Compile>
    <Compile Include="Generated\Models\CustomRequestHeaders.cs">
      <SubType>Code</SubType>
    </Compile>
    <Compile Include="Generated\Models\DailyRetentionFormat.cs">
      <SubType>Code</SubType>
    </Compile>
    <Compile Include="Generated\Models\DailyRetentionSchedule.cs">
      <SubType>Code</SubType>
    </Compile>
    <Compile Include="Generated\Models\Day.cs">
      <SubType>Code</SubType>
    </Compile>
    <Compile Include="Generated\Models\DpmBackupEngine.cs">
      <SubType>Code</SubType>
    </Compile>
    <Compile Include="Generated\Models\ErrorInfo.cs">
      <SubType>Code</SubType>
    </Compile>
    <Compile Include="Generated\Models\ExportJobsOperationResultInfo.cs">
      <SubType>Code</SubType>
    </Compile>
    <Compile Include="Generated\Models\GenericRecoveryPoint.cs">
      <SubType>Code</SubType>
    </Compile>
    <Compile Include="Generated\Models\GetOperationResultResponse.cs">
      <SubType>Code</SubType>
    </Compile>
    <Compile Include="Generated\Models\GetProtectedItemQueryParam.cs">
      <SubType>Code</SubType>
    </Compile>
    <Compile Include="Generated\Models\IaasVMRestoreRequest.cs">
      <SubType>Code</SubType>
    </Compile>
    <Compile Include="Generated\Models\Job.cs" />
    <Compile Include="Generated\Models\JobBackupManagementType.cs">
      <SubType>Code</SubType>
    </Compile>
    <Compile Include="Generated\Models\JobBase.cs" />
    <Compile Include="Generated\Models\JobExtendedInfo.cs">
      <SubType>Code</SubType>
    </Compile>
    <Compile Include="Generated\Models\JobListResponse.cs">
      <SubType>Code</SubType>
    </Compile>
    <Compile Include="Generated\Models\JobOperation.cs">
      <SubType>Code</SubType>
    </Compile>
    <Compile Include="Generated\Models\JobQueryFilters.cs">
      <SubType>Code</SubType>
    </Compile>
    <Compile Include="Generated\Models\JobRequestObject.cs">
      <SubType>Code</SubType>
    </Compile>
    <Compile Include="Generated\Models\JobResource.cs">
      <SubType>Code</SubType>
    </Compile>
    <Compile Include="Generated\Models\JobResourceList.cs">
      <SubType>Code</SubType>
    </Compile>
    <Compile Include="Generated\Models\JobResponse.cs">
      <SubType>Code</SubType>
    </Compile>
    <Compile Include="Generated\Models\JobStatus.cs">
      <SubType>Code</SubType>
    </Compile>
    <Compile Include="Generated\Models\JobSupportedAction.cs">
      <SubType>Code</SubType>
    </Compile>
    <Compile Include="Generated\Models\JobTaskDetails.cs">
      <SubType>Code</SubType>
    </Compile>
    <Compile Include="Generated\Models\LongTermRetentionPolicy.cs">
      <SubType>Code</SubType>
    </Compile>
    <Compile Include="Generated\Models\LongTermSchedulePolicy.cs" />
    <Compile Include="Generated\Models\MabFileFolderProtectedItem.cs">
      <SubType>Code</SubType>
    </Compile>
    <Compile Include="Generated\Models\MabFileFolderProtectedItemExtendedInfo.cs">
      <SubType>Code</SubType>
    </Compile>
    <Compile Include="Generated\Models\MabProtectionContainer.cs">
      <SubType>Code</SubType>
    </Compile>
    <Compile Include="Generated\Models\Month.cs">
      <SubType>Code</SubType>
    </Compile>
    <Compile Include="Generated\Models\MonthlyRetentionSchedule.cs">
      <SubType>Code</SubType>
    </Compile>
    <Compile Include="Generated\Models\OperationResultInfo.cs">
      <SubType>Code</SubType>
    </Compile>
    <Compile Include="Generated\Models\OperationResultInfoBase.cs">
      <SubType>Code</SubType>
    </Compile>
    <Compile Include="Generated\Models\OperationStatusError.cs">
      <SubType>Code</SubType>
    </Compile>
    <Compile Include="Generated\Models\OperationStatusExtendedInfo.cs">
      <SubType>Code</SubType>
    </Compile>
    <Compile Include="Generated\Models\OperationStatusJobExtendedInfo.cs" />
    <Compile Include="Generated\Models\OperationStatusJobsExtendedInfo.cs">
      <SubType>Code</SubType>
    </Compile>
    <Compile Include="Generated\Models\OperationStatusValues.cs">
      <SubType>Code</SubType>
    </Compile>
    <Compile Include="Generated\Models\PaginationRequest.cs">
      <SubType>Code</SubType>
    </Compile>
    <Compile Include="Generated\Models\PotectedItemRequestObject.cs">
      <SubType>Code</SubType>
    </Compile>
    <Compile Include="Generated\Models\ProtectableItem.cs" />
    <Compile Include="Generated\Models\ProtectableObjectBase.cs">
      <SubType>Code</SubType>
    </Compile>
    <Compile Include="Generated\Models\ProtectableObjectListQueryParameters.cs" />
<<<<<<< HEAD
    <Compile Include="Generated\Models\ProtectableObjectListResponse.cs">
      <SubType>Code</SubType>
    </Compile>
    <Compile Include="Generated\Models\ProtectableObjectResource.cs">
      <SubType>Code</SubType>
    </Compile>
    <Compile Include="Generated\Models\ProtectableObjectResourceList.cs">
      <SubType>Code</SubType>
    </Compile>
    <Compile Include="Generated\Models\ProtectableObjectType.cs" />
    <Compile Include="Generated\Models\ProtectedItem.cs">
      <SubType>Code</SubType>
    </Compile>
    <Compile Include="Generated\Models\ProtectedItemBase.cs">
      <SubType>Code</SubType>
    </Compile>
    <Compile Include="Generated\Models\ProtectedItemCreateOrUpdateRequest.cs">
      <SubType>Code</SubType>
    </Compile>
=======
    <Compile Include="Generated\Models\ProtectableObjectListResponse.cs" />
    <Compile Include="Generated\Models\ProtectableObjectResource.cs" />
    <Compile Include="Generated\Models\ProtectableObjectResourceList.cs" />
    <Compile Include="Generated\Models\ProtectableObjectType.cs" />
    <Compile Include="Generated\Models\ProtectedItem.cs" />
    <Compile Include="Generated\Models\ProtectedItemBase.cs" />
    <Compile Include="Generated\Models\ProtectedItemCreateOrUpdateRequest.cs" />
>>>>>>> dc03267b
    <Compile Include="Generated\Models\ProtectedItemCreateOrUpdateResponse.cs" />
    <Compile Include="Generated\Models\ProtectedItemExtendedInfo.cs" />
    <Compile Include="Generated\Models\ProtectedItemListQueryParam.cs">
      <SubType>Code</SubType>
    </Compile>
    <Compile Include="Generated\Models\ProtectedItemListResponse.cs">
      <SubType>Code</SubType>
    </Compile>
    <Compile Include="Generated\Models\ProtectedItemResource.cs">
      <SubType>Code</SubType>
    </Compile>
    <Compile Include="Generated\Models\ProtectedItemResourceList.cs">
      <SubType>Code</SubType>
    </Compile>
    <Compile Include="Generated\Models\ProtectedItemResponse.cs">
      <SubType>Code</SubType>
    </Compile>
    <Compile Include="Generated\Models\ProtectionContainer.cs">
      <SubType>Code</SubType>
    </Compile>
    <Compile Include="Generated\Models\ProtectionContainerBase.cs">
      <SubType>Code</SubType>
    </Compile>
    <Compile Include="Generated\Models\ProtectionContainerListQueryParams.cs">
      <SubType>Code</SubType>
    </Compile>
    <Compile Include="Generated\Models\ProtectionContainerListResponse.cs">
      <SubType>Code</SubType>
    </Compile>
    <Compile Include="Generated\Models\ProtectionContainerResource.cs">
      <SubType>Code</SubType>
    </Compile>
    <Compile Include="Generated\Models\ProtectionContainerResourceList.cs">
      <SubType>Code</SubType>
    </Compile>
    <Compile Include="Generated\Models\ProtectionContainerResponse.cs">
      <SubType>Code</SubType>
    </Compile>
    <Compile Include="Generated\Models\ProtectionPolicyBase.cs" />
    <Compile Include="Generated\Models\ProtectionPolicyListResponse.cs">
      <SubType>Code</SubType>
    </Compile>
    <Compile Include="Generated\Models\ProtectionPolicyQueryParameters.cs">
      <SubType>Code</SubType>
    </Compile>
    <Compile Include="Generated\Models\ProtectionPolicyRequest.cs">
      <SubType>Code</SubType>
    </Compile>
    <Compile Include="Generated\Models\ProtectionPolicyResource.cs">
      <SubType>Code</SubType>
    </Compile>
    <Compile Include="Generated\Models\ProtectionPolicyResourceList.cs">
      <SubType>Code</SubType>
    </Compile>
    <Compile Include="Generated\Models\ProtectionPolicyResponse.cs">
      <SubType>Code</SubType>
    </Compile>
    <Compile Include="Generated\Models\ProviderType.cs">
      <SubType>Code</SubType>
    </Compile>
    <Compile Include="Generated\Models\RecoveryPoint.cs">
      <SubType>Code</SubType>
    </Compile>
    <Compile Include="Generated\Models\RecoveryPointBase.cs">
      <SubType>Code</SubType>
    </Compile>
    <Compile Include="Generated\Models\RecoveryPointListResponse.cs">
      <SubType>Code</SubType>
    </Compile>
    <Compile Include="Generated\Models\RecoveryPointQueryParameters.cs">
      <SubType>Code</SubType>
    </Compile>
    <Compile Include="Generated\Models\RecoveryPointResource.cs">
      <SubType>Code</SubType>
    </Compile>
    <Compile Include="Generated\Models\RecoveryPointResourceList.cs">
      <SubType>Code</SubType>
    </Compile>
    <Compile Include="Generated\Models\RecoveryPointResponse.cs">
      <SubType>Code</SubType>
    </Compile>
    <Compile Include="Generated\Models\RecoveryType.cs">
      <SubType>Code</SubType>
    </Compile>
    <Compile Include="Generated\Models\Resource.cs" />
    <Compile Include="Generated\Models\RestoreRequest.cs">
      <SubType>Code</SubType>
    </Compile>
    <Compile Include="Generated\Models\RestoreRequestResource.cs">
      <SubType>Code</SubType>
    </Compile>
    <Compile Include="Generated\Models\RetentionDuration.cs" />
    <Compile Include="Generated\Models\RetentionDurationType.cs">
      <SubType>Code</SubType>
    </Compile>
    <Compile Include="Generated\Models\RetentionPolicy.cs">
      <SubType>Code</SubType>
    </Compile>
    <Compile Include="Generated\Models\RetentionScheduleBase.cs" />
    <Compile Include="Generated\Models\RetentionScheduleFormat.cs" />
    <Compile Include="Generated\Models\SchedulePolicy.cs">
      <SubType>Code</SubType>
    </Compile>
    <Compile Include="Generated\Models\ScheduleRunFrequencyType.cs">
      <SubType>Code</SubType>
    </Compile>
    <Compile Include="Generated\Models\SimpleRetentionPolicy.cs">
      <SubType>Code</SubType>
    </Compile>
    <Compile Include="Generated\Models\SimpleSchedulePolicy.cs">
      <SubType>Code</SubType>
    </Compile>
    <Compile Include="Generated\Models\TriggerRestoreRequest.cs">
      <SubType>Code</SubType>
    </Compile>
    <Compile Include="Generated\Models\WeeklyRetentionFormat.cs">
      <SubType>Code</SubType>
    </Compile>
    <Compile Include="Generated\Models\WeeklyRetentionSchedule.cs">
      <SubType>Code</SubType>
    </Compile>
    <Compile Include="Generated\Models\WeekNumber.cs">
      <SubType>Code</SubType>
    </Compile>
    <Compile Include="Generated\Models\WorkloadType.cs">
      <SubType>Code</SubType>
    </Compile>
    <Compile Include="Generated\Models\YearlyRetentionSchedule.cs">
      <SubType>Code</SubType>
    </Compile>
    <Compile Include="Generated\ProtectableObjectOperations.cs">
      <SubType>Code</SubType>
    </Compile>
    <Compile Include="Generated\ProtectableObjectOperationsExtensions.cs">
      <SubType>Code</SubType>
    </Compile>
    <Compile Include="Generated\ProtectedItemOperations.cs">
      <SubType>Code</SubType>
    </Compile>
    <Compile Include="Generated\ProtectedItemOperationsExtensions.cs">
      <SubType>Code</SubType>
    </Compile>
    <Compile Include="Generated\ProtectionPolicyOperations.cs" />
    <Compile Include="Generated\ProtectionPolicyOperationsExtensions.cs" />
    <Compile Include="Generated\RecoveryPointOperations.cs">
      <SubType>Code</SubType>
    </Compile>
    <Compile Include="Generated\RecoveryPointOperationsExtensions.cs" />
    <Compile Include="Generated\RecoveryServicesBackupManagementClient.cs">
      <SubType>Code</SubType>
    </Compile>
    <Compile Include="Generated\RecoveryServicesBackupManagementClientExtensions.cs">
      <SubType>Code</SubType>
    </Compile>
    <Compile Include="Generated\RestoreOperations.cs">
      <SubType>Code</SubType>
    </Compile>
    <Compile Include="Generated\RestoreOperationsExtensions.cs">
      <SubType>Code</SubType>
    </Compile>
    <Compile Include="Properties\AssemblyInfo.cs" />
  </ItemGroup>
  <ItemGroup />
  <Import Project="$(MSBuildExtensionsPath32)\Microsoft\Portable\$(TargetFrameworkVersion)\Microsoft.Portable.CSharp.targets" Condition=" '$(LibraryFxTarget)' == 'portable' " />
  <Import Project="$(MSBuildToolsPath)\Microsoft.CSharp.targets" Condition=" '$(LibraryFxTarget)' != 'portable' " />
  <Import Project="..\packages\Microsoft.Bcl.Build.1.0.21\build\Microsoft.Bcl.Build.targets" Condition="Exists('..\packages\Microsoft.Bcl.Build.1.0.21\build\Microsoft.Bcl.Build.targets')" />
  <Import Project="$(SolutionDir)\.nuget\NuGet.targets" Condition="Exists('$(SolutionDir)\.nuget\NuGet.targets')" />
</Project><|MERGE_RESOLUTION|>--- conflicted
+++ resolved
@@ -311,7 +311,6 @@
       <SubType>Code</SubType>
     </Compile>
     <Compile Include="Generated\Models\ProtectableObjectListQueryParameters.cs" />
-<<<<<<< HEAD
     <Compile Include="Generated\Models\ProtectableObjectListResponse.cs">
       <SubType>Code</SubType>
     </Compile>
@@ -331,7 +330,6 @@
     <Compile Include="Generated\Models\ProtectedItemCreateOrUpdateRequest.cs">
       <SubType>Code</SubType>
     </Compile>
-=======
     <Compile Include="Generated\Models\ProtectableObjectListResponse.cs" />
     <Compile Include="Generated\Models\ProtectableObjectResource.cs" />
     <Compile Include="Generated\Models\ProtectableObjectResourceList.cs" />
@@ -339,7 +337,6 @@
     <Compile Include="Generated\Models\ProtectedItem.cs" />
     <Compile Include="Generated\Models\ProtectedItemBase.cs" />
     <Compile Include="Generated\Models\ProtectedItemCreateOrUpdateRequest.cs" />
->>>>>>> dc03267b
     <Compile Include="Generated\Models\ProtectedItemCreateOrUpdateResponse.cs" />
     <Compile Include="Generated\Models\ProtectedItemExtendedInfo.cs" />
     <Compile Include="Generated\Models\ProtectedItemListQueryParam.cs">
