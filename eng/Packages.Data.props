--- conflicted
+++ resolved
@@ -125,23 +125,14 @@
     <PackageReference Update="Azure.Monitor.OpenTelemetry.Exporter" Version="1.4.0-beta.2" />
     <PackageReference Update="Azure.Monitor.Query" Version="1.1.0" />
     <PackageReference Update="Azure.Identity" Version="1.13.1" />
+    <PackageReference Update="Azure.Search.Documents" Version="11.6.0" />
     <PackageReference Update="Azure.Security.KeyVault.Secrets" Version="4.6.0" />
     <PackageReference Update="Azure.Security.KeyVault.Keys" Version="4.6.0" />
     <PackageReference Update="Azure.Security.KeyVault.Certificates" Version="4.6.0" />
-<<<<<<< HEAD
-    <PackageReference Update="Azure.Storage.Common" Version="12.20.1" />
-    <PackageReference Update="Azure.Storage.Blobs" Version="12.21.1" />
-    <PackageReference Update="Azure.Storage.Queues" Version="12.19.1" />
-    <PackageReference Update="Azure.Storage.Files.Shares" Version="12.19.1" />
-    <PackageReference Update="Azure.Search.Documents" Version="11.6.0" />
-=======
     <PackageReference Update="Azure.Storage.Common" Version="12.22.0" />
     <PackageReference Update="Azure.Storage.Blobs" Version="12.23.0" />
     <PackageReference Update="Azure.Storage.Queues" Version="12.21.0" />
     <PackageReference Update="Azure.Storage.Files.Shares" Version="12.21.0" />
-    <PackageReference Update="Azure.AI.Inference" Version="1.0.0-beta.2" />
-    <PackageReference Update="Azure.AI.OpenAI" Version="2.0.0" />
->>>>>>> 0eb66bbe
     <PackageReference Update="Azure.ResourceManager" Version="1.13.0" />
     <PackageReference Update="Azure.ResourceManager.AppConfiguration" Version="1.3.2" />
     <PackageReference Update="Azure.ResourceManager.ApplicationInsights" Version="1.0.0" />
