// Copyright (c) Microsoft Corporation. All rights reserved.
// Licensed under the MIT License. See License.txt in the project root for
// license information.

import {
    IProject,
    IServiceModel, IService, IServiceInfo,
    IModels, IModelType, IObjectType, IEnumType, IPrimitiveType, IXmlSettings,
    IProperties, IProperty,
    isObjectType, isEnumType, isPrimitiveType,
    IParameters, IParameter,
    IResponses, IResponse,
    IHeaders, IHeader,
    IOperationGroup, IOperation
} from './models';
import IndentWriter from './writer';
import * as naming from './naming';
import * as types from './types';

export async function generate(model: IServiceModel): Promise<void> {
    const w = new IndentWriter();

    model.info.license.header.split(/\n/g).forEach(
        line => w.line(`// ${line}`));
    w.line();

    w.line(`// This file was automatically generated.  Do not edit.`);
    w.line();

    w.line(`#pragma warning disable IDE0016 // Null check can be simplified`);
    w.line(`#pragma warning disable IDE0017 // Variable declaration can be inlined`);
    w.line(`#pragma warning disable IDE0018 // Object initialization can be simplified`);
    w.line(`#pragma warning disable SA1402  // File may only contain a single type`);
    w.line();

    generateService(w, model);
    generateModels(w, model);

    await model.context.writeFile(naming.file(model.service.name), w.toString());
}

function generateService(w: IndentWriter, model: IServiceModel): void {
    const service = model.service;
    w.line(`#region Service`);
    w.line(`namespace ${service.namespace}`);
    w.scope(`{`, `}`, () => {
        w.line(`/// <summary>`);
        w.line(`/// ${service.title}`);
        if (service.description) {
            w.line(`/// ${service.description}`);
        }
        w.line(`/// </summary>`);
        w.line(`${model.info.public ? 'public' : 'internal'} static partial class ${service.name}`);
        w.scope('{', '}', () => {
            const fencepost = IndentWriter.createFenceposter();
            if (Object.keys(service.operations).length > 0) {
                if (fencepost()) { w.line(); }
                generateOperationGroup(w, model, `service operations`, service.operations);
            }
            for (const [name, group] of <[string, IOperationGroup][]>Object.entries(service.groups)) {
                if (fencepost()) { w.line(); }
                generateOperationGroup(w, model, name, group);
            }
        });

        // w.line();
        // w.line(`#region class ${service.extensionsName}`);
        // w.line(`/// <summary>`);
        // w.line(`/// ${service.name} response extensions`);
        // w.line(`/// </summary>`);
        // w.line(`public static partial class ${service.extensionsName}`);
        // w.scope('{', '}', () => {
        //     const fencepost = IndentWriter.createFenceposter();

        //     const responses: IModelType[] = [];
        //     [service.operations, ...Object.values(service.groups)].map(g => Object.values(g).forEach(op => responses.push(op.response.model)));
        //     for (const responseType of responses.filter((t, i) => responses.indexOf(t) === i)) {
        //         let unique = responseType.extendedHeaders.reduce((all: IHeader[], h) => all.some(v => v.name === h.name) ? all : [...all, h], []);
        //         for (const header of unique) {
        //             if (header.name === `x-ms-request-id` || header.name === `Date`) {
        //                 // Ignore headers promoted to Response...  and version.
        //                 continue;
        //             }
        //             const responseTypeName = responseType.type === 'void' ?
        //                 'Azure.Response' : 
        //                 `Azure.Response<${types.getName(responseType)}>`;
        //             if (fencepost()) { w.line(); }
        //             w.line(`/// <summary>`)
        //             w.line(`/// ${header.description || 'Try to get the ' + header.name + ' header.'}`);
        //             w.line(`/// </summary>`)
        //             w.write(`public static ${types.getDeclarationType(header.model, false)} ${naming.method('Get ' + header.clientName, false)}(this ${responseTypeName} response)`);
        //             w.scope(() => {
        //                 const headerAccess = responseType.type === `void` ? ``: `.Raw`;
        //                 w.write(`=> response${headerAccess}.Headers.TryGetValue("${header.name}", out string header) ?`);
        //                 w.scope(() => {  
        //                     w.line(`${types.convertFromString('header', header.model, service)} :`)
        //                     w.line(`default;`);
        //                 });
        //             });
        //         }
        //     }
        // });
        // w.line(`#endregion class ${service.extensionsName}`);
    });
    w.line(`#endregion Service`);
    w.line();
}

function generateOperationGroup(w: IndentWriter, model: IServiceModel, name: string, group: IOperationGroup) {
    w.line(`#region ${name} operations`);
    w.line(`/// <summary>`);
    w.line(`/// ${name} operations for ${model.info.title}`);
    w.line(`/// </summary>`);
    w.line(`public static partial class ${naming.type(name)}`);
    w.scope('{', '}', () => {
        const fencepost = IndentWriter.createFenceposter();
        for (const [name, operation] of <[string, IOperation][]>Object.entries(group)) {
            if (fencepost()) { w.line(); }
            generateOperation(w, model, group, name, operation);
        }
    });
    w.line(`#endregion ${name} operations`);
}

function generateOperation(w: IndentWriter, serviceModel: IServiceModel, group: IOperationGroup, name: string, operation: IOperation) {
    const service = serviceModel.service;
    const methodName = naming.method(operation.name, true);
    const regionName = (operation.group ? naming.type(operation.group) + '.' : '') + methodName;
    const pipelineName = "pipeline";
    const cancellationName = "cancellationToken";
    const bodyName = "_body";
    const requestName = "_request";
    const messageName = "_message";
    const headerName = "_header";
    const xmlName = "_xml";
    const textName = "_text";
    const valueName = "_value";
    const pairName = `_headerPair`;
    let responseName = "_response";
    const scopeName = "_scope";
    const operationName = "operationName";
    const result = operation.response.model;
    const sync = serviceModel.info.sync;

    const returnType = result.type === 'void' ? 'Azure.Response' : `Azure.Response<${types.getName(result)}>`;
    const returnTypeArguments = [];

    returnTypeArguments.push(returnType);

    if (result.returnStream) {
        returnTypeArguments.push("System.IO.Stream");
    }

    const sendMethodReturnType = returnTypeArguments.length == 1 ? returnTypeArguments[0] : `(${returnTypeArguments.join(", ")})`;

    w.line(`#region ${regionName}`);

    // #region Top level method
    w.line(`/// <summary>`);
    w.line(`/// ${operation.description || regionName}`);
    w.line(`/// </summary>`);
    w.line(`/// <param name="pipeline">The pipeline used for sending requests.</param>`);
    for (const arg of operation.request.arguments) {
        const desc = arg.description || arg.model.description;
        if (desc) {
            w.line(`/// <param name="${naming.parameter(arg.clientName)}">${desc}</param>`);
        }
    }
    if (sync) {
        w.line(`/// <param name="async">Whether to invoke the operation asynchronously.  The default value is true.</param>`);
    }
    w.line(`/// <param name="${operationName}">Operation name.</param>`);
    w.line(`/// <param name="${cancellationName}">Cancellation token.</param>`);
    w.line(`/// <returns>${operation.response.model.description || returnType.replace(/</g, '{').replace(/>/g, '}')}</returns>`);
    w.write(`public static async System.Threading.Tasks.ValueTask<${sendMethodReturnType}> ${methodName}(`);
    w.scope(() => {
        const separateParams = IndentWriter.createFenceposter();
        for (const arg of operation.request.arguments) {
            if (separateParams()) { w.line(`,`); }
            w.write(`${types.getDeclarationType(arg.model, arg.required, false, true)} ${naming.parameter(arg.clientName)}`);
            if (!arg.required) { w.write(` = default`); }
        }
        if (sync) {
            if (separateParams()) { w.line(`,`); }
            w.write(`bool async = true`);
        }
        if (separateParams()) { w.line(`,`); }
        w.write(`string ${operationName} = "${naming.namespace(serviceModel.info.namespace)}.${operation.group ? operation.group + "Client" : naming.type(service.name)}.${operation.name}"`);
        w.line(`,`);
        w.write(`System.Threading.CancellationToken ${cancellationName} = default`);
        w.write(')')
    });
    w.scope('{', '}', () => {
        w.line(`Azure.Core.Pipeline.DiagnosticScope ${scopeName} = ${pipelineName}.Diagnostics.CreateScope(${operationName});`)
        w.line(`try`);
        w.scope('{', '}', () => {
            for (const arg of operation.request.arguments) {
                if (arg.trace) {
                    w.line(`${scopeName}.AddAttribute("${naming.parameter(arg.name)}", ${naming.parameter(arg.clientName)});`);
                }
            }
            w.line(`${scopeName}.Start();`);
            w.write(`using (Azure.Core.Pipeline.HttpPipelineMessage ${messageName} = ${methodName}_CreateMessage(`);
            w.scope(() => {
                const separateParams = IndentWriter.createFenceposter();
                for (const arg of operation.request.arguments) {
                    if (separateParams()) { w.line(`,`); }
                    w.write(`${naming.parameter(arg.clientName)}`);
                }
                w.write(`))`);
            });
            w.scope('{', '}', () => {
                if (result.returnStream) {
                    w.line(`// Avoid buffering if stream is going to be returned to the caller`);
                    w.line(`${messageName}.BufferResponse = false;`);
                }

                const asyncCall = `await ${pipelineName}.SendAsync(${messageName}, ${cancellationName}).ConfigureAwait(false)`;
                if (sync) {
                    w.line(`if (async)`);
                    w.scope('{', '}', () => {
                        w.line(`// Send the request asynchronously if we're being called via an async path`);
                        w.line(`${asyncCall};`);
                    });
                    w.line(`else`);
                    w.scope('{', '}', () => {
                        w.line(`// Send the request synchronously through the API that blocks if we're being called via a sync path`);
                        w.line(`// (this is safe because the Task will complete before the user can call Wait)`);
                        w.line(`${pipelineName}.Send(${messageName}, ${cancellationName});`);
                    });
                } else {
                    w.line(`${asyncCall};`);
                }

                w.line(`Azure.Response ${responseName} = ${messageName}.Response;`);
                w.line(`${cancellationName}.ThrowIfCancellationRequested();`);

                const createResponse = `${methodName}_CreateResponse(${responseName})`;
                if (result.returnStream) {
                    w.line(`return (${createResponse}, ${messageName}.ExtractResponseContent());`);
                }
                else {
                    w.line(`return ${createResponse};`);
                }
            });
        });
        w.line(`catch (System.Exception ex)`);
        w.scope('{', '}', () => {
            w.line(`${scopeName}.Failed(ex);`);
            w.line(`throw;`);
        });
        w.line(`finally`);
        w.scope('{', '}', () => {
            w.line(`${scopeName}.Dispose();`);
        });
    });
    w.line();

    // #endregion Top level method

    // #region Create Request
    w.line(`/// <summary>`);
    w.line(`/// Create the ${regionName} request.`);
    w.line(`/// </summary>`);
    w.line(`/// <param name="pipeline">The pipeline used for sending requests.</param>`);
    for (const arg of operation.request.arguments) {
        const desc = arg.description || arg.model.description;
        if (desc) {
            w.line(`/// <param name="${naming.parameter(arg.clientName)}">${desc}</param>`);
        }
    }
    w.line(`/// <returns>The ${regionName} Message.</returns>`);
    w.write(`internal static Azure.Core.Pipeline.HttpPipelineMessage ${methodName}_CreateMessage(`);
    w.scope(() => {
        const separateParams = IndentWriter.createFenceposter();
        for (const arg of operation.request.arguments) {
            if (separateParams()) { w.line(`,`); }
            w.write(`${types.getDeclarationType(arg.model, arg.required, false, true)} ${naming.parameter(arg.clientName)}`);
            if (!arg.required) { w.write(` = default`); }
        }
        w.write(')')
    });
    w.scope('{', '}', () => {
        // Get the value of a parameter (and inline constants as literals)
        const useParameter = (param: IParameter, use: ((value: string) => void)) => {
            const constant = isEnumType(param.model) && param.model.constant;
            const nullable = !constant && !param.required;
            const skipValue = isEnumType(param.model) ? param.model.skipValue : undefined;
            const name = naming.variable(param.clientName);
            if (nullable) {
                w.write(`if (${name} != null) {`);
            } else if (skipValue) {
                const value = (<IEnumType>param.model).values.find(v => v.name == skipValue || v.value == skipValue);
                if (!value) { throw `Cannot find a value for x-az-enum-skip-value ${skipValue} in ${types.getName(param.model)}`; }
                const skipValueName = naming.enumField(value.name || value.value);
                w.write(`if (${name} != ${types.getName(param.model)}.${skipValueName}) {`);
            }
            const indent = !!(nullable || skipValue);
            if (constant) {
                use(`"${((<IEnumType>param.model).values[0].value || '').toString()}"`);
            } else if (param.model.type === 'dictionary') {
                w.scope(() => {
                    w.line(`foreach (System.Collections.Generic.KeyValuePair<string, string> _pair in ${naming.parameter(param.clientName)})`);
                    w.scope('{', '}', () => {
                        use("_pair");
                    });
                });
            } else if (param.location === `header` && isPrimitiveType(param.model) && param.model.collectionFormat === `csv`) {
                w.scope(() => {
                    w.line(`foreach (string _item in ${naming.parameter(param.clientName)})`);
                    w.scope('{', '}', () => {
                        use("_item");
                    });
                });
            } else {
                if (param.model.type === `boolean`) {
                    w.line();
                    w.line(`#pragma warning disable CA1308 // Normalize strings to uppercase`);
                } else if (indent) { w.write(` `); }
                use(types.convertToString(name, param.model, service, param.required));
                if (param.model.type === `boolean`) {
                    w.line();
                    w.line(`#pragma warning restore CA1308 // Normalize strings to uppercase`);
                } else if (indent) { w.write(` `); }
            }
            if (indent) { w.write(`}`); }
            w.line();
        };

        if (operation.request.arguments.length > 0) {
            w.line(`// Validation`);
            for (const arg of operation.request.arguments) {
                generateValidation(w, operation, arg);
            }
            w.line();
        }

        w.line(`// Create the request`);
        w.line(`Azure.Core.Pipeline.HttpPipelineMessage ${messageName} = ${pipelineName}.CreateMessage();`);
        w.line(`Azure.Core.Http.Request ${requestName} = ${messageName}.Request;`);
        w.line();

        w.line(`// Set the endpoint`);
        const httpMethod = naming.pascalCase(operation.method);
        w.line(`${requestName}.Method = Azure.Core.Pipeline.RequestMethod.${httpMethod};`);
        const uri = naming.parameter(operation.request.all[1].clientName);
        w.line(`${requestName}.Uri.Reset(${uri});`);
        if (operation.request.queries.length > 0) {
            for (const query of operation.request.queries) {
                const constant = isEnumType(query.model) && query.model.constant;
                useParameter(query, value => {
                    if (!query.skipUrlEncoding && !constant) {
                        value = `System.Uri.EscapeDataString(${value})`
                    }
                    w.write(`${requestName}.Uri.AppendQuery("${query.name}", ${value});`);
                });
            }
        }
        if (operation.request.paths.length > 2) { // We're always ignoring url + pipeline
            w.line(`// TODO: Ignoring request path vars: ${operation.request.paths.map(p => p.name).join(', ')}`)
        }
        w.line();

        if (operation.request.headers.length > 0) {
            w.line(`// Add request headers`);
            for (const header of operation.request.headers) {
                useParameter(header, value => {
                    let name = `"${header.name}"`;
                    if (isPrimitiveType(header.model) && header.model.type === `dictionary`) {
                        name = `"${header.model.dictionaryPrefix || 'x-ms-meta-'}" + ${value}.Key`;
                        value = `${value}.Value`;
                    }
                    w.write(`${requestName}.Headers.SetValue(${name}, ${value});`);
                });
            }
            w.line();
        }

        // Serialize
        if (operation.request.body) {
            w.line(`// Create the body`);
            const bodyType = operation.request.body.model;
            if (bodyType.type === `string`) {
                // Temporary Hack: Serialize string content as JSON
                w.line(`string ${textName} = ${naming.parameter(operation.request.body.clientName)};`)
                w.line(`${requestName}.Headers.SetValue("Content-Type", "application/json");`);
                w.line(`${requestName}.Headers.SetValue("Content-Length", ${textName}.Length.ToString(System.Globalization.CultureInfo.InvariantCulture));`);
                w.line(`${requestName}.Content = Azure.Core.Pipeline.HttpPipelineRequestContent.Create(System.Text.Encoding.UTF8.GetBytes(${textName}));`);
            } else if (operation.consumes === `stream` || bodyType.type === `file`) {
                // Serialize a file
                w.line(`${requestName}.Content = Azure.Core.Pipeline.HttpPipelineRequestContent.Create(${naming.parameter(operation.request.body.clientName)});`);
            } else if (operation.consumes === `xml`) {
                // Serialize XML
                if (isObjectType(bodyType)) {
                    if (bodyType.serialize) {
                        let elementName = (bodyType.xml ? bodyType.xml.name : undefined) || operation.request.body.name;
                        w.line(`System.Xml.Linq.XElement ${bodyName} = ${types.getName(operation.request.body.model)}.ToXml(${naming.parameter(operation.request.body.clientName)}, "${elementName}", "");`);
                    } else {
                        w.line(`// TODO:  ${bodyType.name} lacks a ToXml method!`);
                    }
                } else if (isPrimitiveType(bodyType) && bodyType.itemType) {
                    if (isObjectType(bodyType.itemType) && bodyType.itemType.serialize) {
                        // We're just going to one off this here for now because there's only
                        // one case of serializing raw arrays
                        const { xname } = getXmlShape(bodyType.itemType.name, bodyType.xml);
                        w.line(`System.Xml.Linq.XElement ${bodyName} = new System.Xml.Linq.XElement(${xname});`);

                        const itemType = bodyType.itemType;
                        const bodyParamName = naming.parameter(operation.request.body.clientName);
                        w.line(`if (${bodyParamName} != null)`);
                        w.scope(`{`, `}`, () => {
                            w.line(`foreach (${types.getName(itemType)} _child in ${bodyParamName})`);
                            w.scope('{', '}', () => {
                                w.line(`${bodyName}.Add(${types.getName(itemType)}.ToXml(_child));`);
                            });
                        });
                    } else {
                        let itemName =
                            isObjectType(bodyType.itemType) || isEnumType(bodyType.itemType) ? bodyType.itemType.name :
                                isPrimitiveType(bodyType.itemType) ? bodyType.itemType.type :
                                    "unexpected type";
                        w.line(`// TODO: Serialize array of ${itemName}`);
                    }
                } else {
                    w.line(`System.Xml.Linq.XElement ${bodyName} = null;`);
                }

                w.line(`string ${textName} = ${bodyName}.ToString(System.Xml.Linq.SaveOptions.DisableFormatting);`);
                w.line(`${requestName}.Headers.SetValue("Content-Type", "application/xml");`);
                w.line(`${requestName}.Headers.SetValue("Content-Length", ${textName}.Length.ToString(System.Globalization.CultureInfo.InvariantCulture));`);
                w.line(`${requestName}.Content = Azure.Core.Pipeline.HttpPipelineRequestContent.Create(System.Text.Encoding.UTF8.GetBytes(${textName}));`);
            } else {
                throw `Serialization format ${operation.produces} not supported (in ${name})`;
            }
            w.line();
        }

        w.line(`return ${messageName};`);
    });
    w.line();
    // #endregion Create Request

    // #region Create Response
    responseName = `response`;
    w.line(`/// <summary>`);
    w.line(`/// Create the ${regionName} response or throw a failure exception.`);
    w.line(`/// </summary>`);
    w.line(`/// <param name="response">The raw Response.</param>`);
    w.line(`/// <returns>The ${regionName} ${returnType.replace(/</g, '{').replace(/>/g, '}')}.</returns>`);
    w.write(`internal static ${returnType} ${methodName}_CreateResponse(`);
    w.scope(() => {
        w.write(`Azure.Response ${responseName})`);
    });
    w.scope(`{`, `}`, () => {
        w.line(`// Process the response`);
        w.line(`switch (${responseName}.Status)`);
        w.scope('{', '}', () => {
            for (const response of operation.response.successes) {
                if (!response.model) { throw `Cannot deserialize without a response model (in ${name})`; }
                const model = response.model;

                w.line(`case ${response.code}:`);
                w.scope('{', '}', () => {
                    if (result.type === 'void') {
                        w.line(`return ${responseName};`);
                    } else {
                        processResponse(response);

                        w.line(`// Create the response`);
                        w.line(`return Response.FromValue(${responseName}, ${valueName});`);
                    }
                });
            }
            for (const response of operation.response.failures) {
                if (response.code === `default`) {
                    w.line(`default:`);
                } else {
                    w.line(`case ${response.code}:`);
                }
                w.scope('{', '}', () => {
                    processResponse(response);
                    if (response.exception) {
                        // If we're using x-ms-create-exception, we'll pass the response to
                        // an unimplemented method on the partial class
                        w.line(`throw ${valueName}.CreateException(${responseName});`);
                    } else {
                        w.line(`throw new Azure.RequestFailedException(${responseName});`);
                    }
                });
            }
        });
    });

    function processResponse(response: IResponse) {
        if (!response.model) { throw `Cannot deserialize without a response model (in ${name})`; }
        const model = response.model;

        // Deserialize
        if (!response.struct) w.line(`// Create the result`);
        if (response.body) {
            const responseType = response.body;
            if (responseType.type === `string`) {
                const streamName = "_streamReader";
                w.line(`${types.getName(model)} ${valueName};`);
                w.line(`using (System.IO.StreamReader ${streamName} = new System.IO.StreamReader(${responseName}.ContentStream))`)
                w.scope('{', '}', () => {
                    w.line(`${valueName} = ${streamName}.ReadToEnd();`);
                });
            } else if (operation.produces === `stream` || responseType.type === `file`) {
                // Deserialize a file
                w.line(`${types.getName(model)} ${valueName} = new ${types.getName(model)}();`);
                w.line(`${valueName}.${naming.property(response.bodyClientName)} = ${responseName}.ContentStream; // You should manually wrap with RetriableStream!`);
            } else if (operation.produces === `xml`) {
                // Deserialize XML
                w.line(`System.Xml.Linq.XDocument ${xmlName} = System.Xml.Linq.XDocument.Load(${responseName}.ContentStream, System.Xml.Linq.LoadOptions.PreserveWhitespace);`);
                if (isObjectType(model) && model.deserialize) {
                    w.line(`${types.getName(model)} ${valueName} = ${types.getName(model)}.FromXml(${xmlName}.Root);`);
                } else {
                    if (model.type === `array` &&
                        isPrimitiveType(responseType) &&
                        responseType.itemType &&
                        isObjectType(responseType.itemType) &&
                        responseType.itemType.deserialize) {
                        // Get the target
                        const itemType = responseType.itemType;
                        const { xname, wrapped } = getXmlShape(itemType.name, responseType.xml);
                        let target = xmlName;
                        if (wrapped) { target = `${target}.Element(${xname})`; }
                        const { xname: childName } = getXmlShape(itemType.name, itemType.xml);
                        target = `${target}.Elements(${childName})`;
                        w.write(`${types.getName(model)} ${valueName} =`);
                        w.scope(() => {
                            w.scope('System.Linq.Enumerable.ToList(', '', () => {
                                w.scope(`System.Linq.Enumerable.Select(`, ``, () => {
                                    w.line(`${target},`);
                                    w.write(`${types.getName(itemType)}.FromXml));`);
                                });
                            });
                        });
                    } else if (model.type === `object`) {
                        w.line(`${types.getName(model)} ${valueName} = new ${types.getName(model)}();`);
                        if (isObjectType(responseType)) {
                            w.line(`${valueName}.${naming.property(response.bodyClientName)} = ${types.getName(responseType)}.FromXml(${xmlName}.Root);`);
                        } else if (isPrimitiveType(responseType) &&
                            responseType.itemType &&
                            isObjectType(responseType.itemType) &&
                            responseType.itemType.deserialize) {

                            // Get the target
                            const itemType = responseType.itemType;
                            const { xname, wrapped } = getXmlShape(itemType.name, responseType.xml);
                            let target = xmlName;
                            if (wrapped) { target = `${target}.Element(${xname})`; }
                            const { xname: childName } = getXmlShape(itemType.name, itemType.xml);
                            target = `${target}.Elements(${childName})`;
                            w.write(`${valueName}.${naming.property(response.bodyClientName)} =`);
                            w.scope(() => {
                                w.scope('System.Linq.Enumerable.ToList(', '', () => {
                                    w.scope(`System.Linq.Enumerable.Select(`, ``, () => {
                                        w.line(`${target},`);
                                        w.write(`${types.getName(itemType)}.FromXml));`);
                                    });
                                });
                            });
                        }
                    } else {
                        w.line(`// TODO: Deserialize unexpected type`);
                    }
                }
            } else {
                throw `Serialization format ${operation.produces} not supported (in ${name})`;
            }
        } else if (!response.struct) {
            w.line(`${types.getName(model)} ${valueName} = new ${types.getName(model)}();`);
        }
        w.line();

        const headers = <IHeader[]>Object.values(response.headers).filter(h => !(<IHeader>h).ignore);
        if (headers.length > 0) {
            w.line(`// Get response headers`);
            w.line(`string ${headerName};`);
            if (response.struct) {
                for (const header of headers) {
                    w.line(`${types.getDeclarationType(header.model, true, false, true)} ${naming.parameter(header.clientName)} = default;`);
                }
            }
            for (const header of headers) {
                if (isPrimitiveType(header.model) && header.model.type === 'dictionary') {
                    const prefix = header.model.dictionaryPrefix || `x-ms-meta-`;
                    w.line(`${valueName}.${naming.pascalCase(header.clientName)} = new System.Collections.Generic.Dictionary<string, string>(System.StringComparer.OrdinalIgnoreCase);`);
                    w.line(`foreach (Azure.Core.Http.HttpHeader ${pairName} in ${responseName}.Headers)`);
                    w.scope(`{`, `}`, () => {
                        w.line(`if (${pairName}.Name.StartsWith("${prefix}", System.StringComparison.InvariantCulture))`);
                        w.scope(`{`, `}`, () => {
                            w.line(`${valueName}.${naming.pascalCase(header.clientName)}[${pairName}.Name.Substring(${prefix.length})] = ${pairName}.Value;`);
                        });
                    });
                } else {
                    w.line(`if (${responseName}.Headers.TryGetValue("${header.name}", out ${headerName}))`);
                    w.scope('{', '}', () => {
                        if (response.struct) {
                            w.write(`${naming.parameter(header.clientName)} = `);
                        } else {
                            w.write(`${valueName}.${naming.pascalCase(header.clientName)} = `);
                        }
                        if (isPrimitiveType(header.model) && header.model.collectionFormat === `csv`) {
                            if (!header.model.itemType || header.model.itemType.type !== `string`) {
                                throw `collectionFormat csv is only supported for strings, at the moment`;
                            }
                            w.write(`(${headerName} ?? "").Split(',')`);
                        } else {
                            w.write(`${types.convertFromString(headerName, header.model, service)}`);
                        }
                        w.line(`;`);
                    });
                }
            }
            if (response.struct) {
                w.line();
                const separator = IndentWriter.createFenceposter();
                w.write(`${types.getName(model)} ${valueName} = new ${types.getName(model)}(`);
                for (const header of headers) {
                    if (separator()) { w.write(`, `); }
                    w.write(`${naming.parameter(header.clientName)}`);
                }
                w.write(`);`);
                w.line();
            }
            w.line();
        }
    }
    // #endregion Create Response

    w.line(`#endregion ${regionName}`);
}

function generateValidation(w: IndentWriter, operation: IOperation, parameter: IParameter) {
    const name = naming.parameter(parameter.clientName);
    // Null checks
    if (parameter.required && !types.isValueType(parameter.model)) {
        w.line(`if (${name} == null)`);
        w.scope('{', '}', () => {
            w.line(`throw new System.ArgumentNullException(nameof(${name}));`);
        });
    }

    // We can get more thorough with primitives
    if (isPrimitiveType(parameter.model)) {
        // TODO: Min/length/...
    }
}

function generateModels(w: IndentWriter, model: IServiceModel): void {
    w.line(`#region Models`);
    const fencepost = IndentWriter.createFenceposter();
    const types = <[string, IModelType][]>Object.entries(model.models);
    types.sort((a, b) =>
        a[0] < b[0] ? -1 :
            a[0] > b[0] ? 1 :
                0);
    for (const [name, def] of types) {
        if (fencepost()) { w.line(); }
        if (isEnumType(def) && !def.modelAsString) { generateEnum(w, model, def); }
        else if (isEnumType(def) && def.modelAsString) { generateEnumStrings(w, model, def); }
        else if (isObjectType(def)) { generateObject(w, model, def); }
    }
    w.line(`#endregion Models`);
    w.line();
}

function generateEnum(w: IndentWriter, model: IServiceModel, type: IEnumType) {
    // Generate the enum
    const regionName = `enum ${naming.type(type.name)}`;
    w.line(`#region ${regionName}`);
    w.line(`namespace ${naming.namespace(type.namespace)}`);
    w.scope('{', '}', () => {
        w.line(`/// <summary>`)
        w.line(`/// ${type.description || type.name + ' values'}`);
        w.line(`/// </summary>`)
        const notReallyPlural = naming.type(type.name).endsWith('Status');
        if (notReallyPlural) { w.line(`#pragma warning disable CA1717 // Only FlagsAttribute enums should have plural names`); }
        w.line(`${type.public ? 'public' : 'internal'} enum ${naming.type(type.name)}`);
        if (notReallyPlural) { w.line(`#pragma warning restore CA1717 // Only FlagsAttribute enums should have plural names`); }
        const separator = IndentWriter.createFenceposter();
        w.scope(`{`, `}`, () => {
            for (const value of type.values) {
                if (separator()) { w.line(','); w.line(); }
                w.line(`/// <summary>`);
                w.line(`/// ${value.description || value.value || value.name}`);
                w.line(`/// </summary>`);
                w.write(naming.enumField(value.name || value.value));
            }
        });
    });

    // Generate the custom serializers if needed
    if (type.customSerialization) {
        const service = model.service;
        w.line();
        w.line(`namespace ${naming.namespace(service.namespace)}`);
        w.scope('{', '}', () => {
            w.line(`internal static partial class ${naming.type(service.name)}`);
            w.scope('{', '}', () => {
                w.line(`public static partial class Serialization`);
                w.scope('{', '}', () => {
                    w.line(`public static string ToString(${types.getName(type)} value)`);
                    w.scope('{', '}', () => {
                        w.line(`return value switch`);
                        w.scope('{', '};', () => {
                            // Write the values
                            for (const value of type.values) {
                                w.write(`${types.getName(type)}.${naming.enumField(value.name || value.value)} =>`);
                                w.line(` ${value.value == null ? 'null' : '"' + value.value + '"'},`);
                            }
                            // Throw for random values
                            w.line(`_ => throw new System.ArgumentOutOfRangeException(nameof(value), value, "Unknown ${types.getName(type)} value.")`);
                        });
                    });
                    w.line();

                    w.line(`public static ${types.getName(type)} Parse${naming.pascalCase(type.name)}(string value)`);
                    w.scope('{', '}', () => {
                        w.line(`return value switch`);
                        w.scope('{', '};', () => {
                            // Write the values
                            for (const value of type.values) {
                                w.write(`${value.value == null ? 'null' : '"' + value.value + '"'} => `);
                                w.line(`${types.getName(type)}.${naming.enumField(value.name || value.value)},`);
                            }
                            // Throw for random values
                            w.line(`_ => throw new System.ArgumentOutOfRangeException(nameof(value), value, "Unknown ${types.getName(type)} value.")`);
                        });
                    });
                });
            });
        });
    }

    w.line(`#endregion ${regionName}`);
}

function generateEnumStrings(w: IndentWriter, model: IServiceModel, type: IEnumType) {
    const regionName = `enum strings ${naming.type(type.name)}`;
    w.line(`#region ${regionName}`);
    w.line(`namespace ${naming.namespace(type.namespace)}`);
    w.scope('{', '}', () => {
        w.line(`/// <summary>`);
        w.line(`/// ${type.description || type.name + ' values'}`);
        w.line(`/// </summary>`);
        const enumName = naming.type(type.name);
        const enumFullName = types.getName(type, false, false);
        w.line(`${type.public ? 'public' : 'internal'} partial struct ${enumName} : System.IEquatable<${enumName}>`);
        w.scope(`{`, `}`, () => {
            // Dump out the values
            w.line(`#pragma warning disable CA2211 // Non-constant fields should not be visible`);
            const separator = IndentWriter.createFenceposter();
            for (const value of type.values) {
                if (separator()) { w.line(); }
                const name = naming.property((value.name || value.value) || '').toString();
                const text = (value.value || '').toString();
                w.line(`/// <summary>`);
                w.line(`/// ${value.description || text}`);
                w.line(`/// </summary>`);
                w.line(`public static ${enumFullName} ${name} { get; } = @"${text}";`)
            }
            w.line(`#pragma warning restore CA2211 // Non-constant fields should not be visible`);
            if (separator()) { w.line(); }

            // Dump out the infrastructure
            w.line(`/// <summary>`);
            w.line(`/// The ${enumName} value.`);
            w.line(`/// </summary>`);
            w.line(`private readonly string _value;`);
            w.line(``);
            w.line(`/// <summary>`);
            w.line(`/// Creates a new ${enumName} instance.`);
            w.line(`/// </summary>`);
            w.line(`/// <param name="value">The ${enumName} value.</param>`);
            w.line(`private ${enumName}(string value) { _value = value; }`);
            w.line(``);
            w.line(`/// <summary>`);
            w.line(`/// Check if two ${enumName} instances are equal.`);
            w.line(`/// </summary>`);
            w.line(`/// <param name="other">The instance to compare to.</param>`);
            w.line(`/// <returns>True if they're equal, false otherwise.</returns>`);
            w.line(`public bool Equals(${enumFullName} other) => _value.Equals(other._value, System.StringComparison.InvariantCulture);`)
            w.line(``);
            w.line(`/// <summary>`);
            w.line(`/// Check if two ${enumName} instances are equal.`);
            w.line(`/// </summary>`);
            w.line(`/// <param name="o">The instance to compare to.</param>`);
            w.line(`/// <returns>True if they're equal, false otherwise.</returns>`);
            w.line(`public override bool Equals(object o) => o is ${enumFullName} other && Equals(other);`);
            w.line(``);
            w.line(`/// <summary>`);
            w.line(`/// Get a hash code for the ${enumName}.`);
            w.line(`/// </summary>`);
            w.line(`/// <returns>Hash code for the ${enumName}.</returns>`);
            w.line(`public override int GetHashCode() => _value.GetHashCode();`);
            w.line(``);
            w.line(`/// <summary>`);
            w.line(`/// Convert the ${enumName} to a string.`);
            w.line(`/// </summary>`);
            w.line(`/// <returns>String representation of the ${enumName}.</returns>`);
            w.line(`public override string ToString() => _value;`);
            w.line(``);
            w.line(`#pragma warning disable CA2225 // Operator overloads have named alternates`);
            w.line(`/// <summary>`);
            w.line(`/// Convert a string a ${enumName}.`);
            w.line(`/// </summary>`);
            w.line(`/// <param name="value">The string to convert.</param>`);
            w.line(`/// <returns>The ${enumName} value.</returns>`);
            w.line(`public static implicit operator ${enumName}(string value) => new ${enumFullName}(value);`);
            w.line(`#pragma warning restore CA2225 // Operator overloads have named alternates`);
            w.line(``);
            w.line(`/// <summary>`);
            w.line(`/// Convert an ${enumName} to a string.`);
            w.line(`/// </summary>`);
            w.line(`/// <param name="value">The ${enumName} value.</param>`);
            w.line(`/// <returns>String representation of the ${enumName} value.</returns>`);
            w.line(`public static implicit operator string(${enumFullName} value) => value._value;`);
            w.line(``);
            w.line(`/// <summary>`);
            w.line(`/// Check if two ${enumName} instances are equal.`);
            w.line(`/// </summary>`);
            w.line(`/// <param name="left">The first instance to compare.</param>`);
            w.line(`/// <param name="right">The second instance to compare.</param>`);
            w.line(`/// <returns>True if they're equal, false otherwise.</returns>`);
            w.line(`public static bool operator ==(${enumFullName} left, ${enumFullName} right) => left.Equals(right);`);
            w.line(``);
            w.line(`/// <summary>`);
            w.line(`/// Check if two ${enumName} instances are not equal.`);
            w.line(`/// </summary>`);
            w.line(`/// <param name="left">The first instance to compare.</param>`);
            w.line(`/// <param name="right">The second instance to compare.</param>`);
            w.line(`/// <returns>True if they're not equal, false otherwise.</returns>`);
            w.line(`public static bool operator !=(${enumFullName} left, ${enumFullName} right) => !left.Equals(right);`);
        });
    });
    w.line(`#endregion ${regionName}`);
}

function generateObject(w: IndentWriter, model: IServiceModel, type: IObjectType) {
    const service = model.service;
    const regionName = type.struct ? `struct ${naming.type(type.name)}` : `class ${naming.type(type.name)}`;
    w.line(`#region ${regionName}`);
    w.line(`namespace ${naming.namespace(type.namespace)}`);
    w.scope('{', '}', () => {
        w.line(`/// <summary>`);
        w.line(`/// ${type.description || type.name}`);
        w.line(`/// </summary>`);
        if (type.disableWarnings) { w.line(`#pragma warning disable ${type.disableWarnings}`); }
        if (type.struct) { w.line(`${type.public ? 'public' : 'internal'} readonly partial struct ${naming.type(type.name)}: System.IEquatable<${naming.type(type.name)}>`); }
        else { w.line(`${type.public ? 'public' : 'internal'} partial class ${naming.type(type.name)}`); }
        if (type.disableWarnings) { w.line(`#pragma warning restore ${type.disableWarnings}`); }
        const separator = IndentWriter.createFenceposter();
        w.scope('{', '}', () => {
            for (const property of <IProperty[]>Object.values(type.properties)) {
                if (separator()) { w.line(); }
                w.line(`/// <summary>`);
                w.line(`/// ${property.description || property.model.description || property.name}`);
                w.line(`/// </summary>`);
                if (property.model.type === `byte`) {
                    w.line(`#pragma warning disable CA1819 // Properties should not return arrays`);
                }
                w.write(`public ${types.getDeclarationType(property.model, property.required, property.readonly)} ${naming.property(property.clientName)} { get; `);
<<<<<<< HEAD
                if (!type.struct) {
                    if (property.readonly || property.model.type === `array`) {
                        w.write(`internal `);
                    }
                    w.write(`set; `);
=======
                if (!property.isNullable && (property.readonly || property.model.type === `array`)) {
                    w.write(`internal `);
>>>>>>> 323aa826
                }
                w.write(`}`);
                w.line();
                if (property.model.type === `byte`) {
                    w.line(`#pragma warning restore CA1819 // Properties should not return arrays`);
                }
            }

            // Instantiate nested models if necessary
            const nested = (<IProperty[]>Object.values(type.properties)).filter(p => !p.isNullable && (isObjectType(p.model) || (isPrimitiveType(p.model) && (p.model.itemType || p.model.type === `dictionary`))));
            if (nested.length > 0) {
                const skipInitName = `skipInitialization`;
                if (separator()) { w.line(); }
                w.line(`/// <summary>`);
                w.line(`/// Creates a new ${naming.type(type.name)} instance`);
                w.line(`/// </summary>`);
                if (type.deserialize) {
                    // Add an optional overload that prevents initialization for deserialiation
                    w.write(`public ${naming.type(type.name)}()`);
                    w.scope(() => w.write(`: this(false)`));
                    w.scope(`{`, `}`, () => null);
                    w.line();
                    w.line(`/// <summary>`);
                    w.line(`/// Creates a new ${naming.type(type.name)} instance`);
                    w.line(`/// </summary>`);
                    w.line(`/// <param name="${skipInitName}">Whether to skip initializing nested objects.</param>`);
                    w.line(`internal ${naming.type(type.name)}(bool ${skipInitName})`);
                } else {
                    w.line(`public ${naming.type(type.name)}()`);
                }
                w.scope('{', '}', () => {
                    if (type.deserialize) {
                        w.line(`if (!${skipInitName})`);
                        w.pushScope(`{`);
                    }
                    for (const property of nested) {
                        w.write(`${naming.property(property.clientName)} = `);
                        if (isObjectType(property.model)) {
                            w.line(`new ${types.getName(property.model)}();`);
                        } else if (property.model.type === `dictionary`) {
                            w.line(`new System.Collections.Generic.Dictionary<string, string>(System.StringComparer.OrdinalIgnoreCase);`);
                        } else if (isPrimitiveType(property.model) && property.model.itemType) {
                            w.line(`new System.Collections.Generic.List<${types.getName(property.model.itemType)}>();`);
                        } else if (isPrimitiveType(property.model) && property.model.type === `byte`) {
                            w.line(`System.Array.Empty<byte>();`);
                        }
                    }
                    if (type.deserialize) {
                        w.popScope(`}`);
                    }
                });
            } else {
                const factoryName = naming.type(model.info.modelFactoryName);
                w.line();
                w.line(`/// <summary>`)
                w.line(`/// Prevent direct instantiation of ${naming.type(type.name)} instances.`);
                w.line(`/// You can use ${factoryName}.${naming.type(type.name)} instead.`);
                w.line(`/// </summary>`);
                if (type.struct) {
                    const properties = <IProperty[]>Object.values(type.properties);
                    w.write(`internal ${naming.type(type.name)}(`);
                    w.scope(() => {
                        const separator = IndentWriter.createFenceposter();
                        for (const property of properties) {
                            if (separator()) { w.line(`,`); }
                            w.write(`${types.getDeclarationType(property.model, property.required, property.readonly)} ${naming.parameter(property.clientName)}`);
                        }
                        w.line(`)`);
                        w.scope('{', '}', () => {
                            for (const property of properties) {
                                w.line(`${naming.property(property.clientName)} = ${naming.parameter(property.clientName)};`);
                            }
                        });
                    });
                    w.line();
                    w.line(`/// <summary>`)
                    w.line(`/// Check if two ${naming.type(type.name)} instances are equal.`);
                    w.line(`/// </summary>`);
                    w.line(`/// <param name="other">The instance to compare to.</param>`);
                    w.line(`/// <returns>True if they're equal, false otherwise.</returns>`);
                    w.line(`[System.ComponentModel.EditorBrowsable((System.ComponentModel.EditorBrowsableState.Never))]`);
                    w.line(`public bool Equals(${naming.type(type.name)} other)`);
                    w.scope('{', '}', () => {
                        for (const property of properties) {
                            const a = naming.property(property.clientName);
                            const b = `other.${naming.property(property.clientName)}`;
                            if (types.getDeclarationType(property.model, property.required, property.readonly) === "string") {
                                w.line(`if (!System.StringComparer.Ordinal.Equals(${a}, ${b}))`);
                            } else if (types.getDeclarationType(property.model, property.required, property.readonly).includes("[]")) {
                                w.line(`if (!System.Collections.StructuralComparisons.StructuralEqualityComparer.Equals(${a}, ${b}))`);
                            } else {
                                w.line(`if (!${a}.Equals(${b}))`);
                            }
                            w.scope('{', '}', () => {
                                w.line(`return false;`);
                            });
                        }
                        w.line();
                        w.line(`return true;`);
                    });
                    w.line();
                    w.line(`/// <summary>`);
                    w.line(`/// Check if two ${naming.type(type.name)} instances are equal.`);
                    w.line(`/// </summary>`);
                    w.line(`/// <param name="obj">The instance to compare to.</param>`);
                    w.line(`/// <returns>True if they're equal, false otherwise.</returns>`);
                    w.line(`[System.ComponentModel.EditorBrowsable((System.ComponentModel.EditorBrowsableState.Never))]`);
                    w.line(`public override bool Equals(object obj) => obj is ${naming.type(type.name)} && Equals((${naming.type(type.name)})obj);`);
                    w.line();
                    w.line(`/// <summary>`)
                    w.line(`/// Get a hash code for the ${naming.type(type.name)}.`);
                    w.line(`/// </summary>`);
                    w.line(`[System.ComponentModel.EditorBrowsable((System.ComponentModel.EditorBrowsableState.Never))]`);
                    w.line(`public override int GetHashCode()`);
                    w.scope('{', '}', () => {
                        w.line(`var hashCode = new Azure.Core.HashCodeBuilder();`);
                        for (const property of properties) {
                            if (types.getDeclarationType(property.model, property.required, property.readonly) === "string") {
                                w.line(`if (${naming.property(property.clientName)} != null)`)
                                w.scope('{', '}', () => {
                                    w.line(`hashCode.Add(${naming.property(property.clientName)}, System.StringComparer.Ordinal);`);
                                });
                            } else if (types.getDeclarationType(property.model, property.required, property.readonly).includes("[]")) {
                                w.line(`hashCode.Add(System.Collections.StructuralComparisons.StructuralEqualityComparer.GetHashCode(${naming.property(property.clientName)}));`);
                            } else {
                                w.line(`hashCode.Add(${naming.property(property.clientName)});`);
                            }
                        }
                        w.line();
                        w.line(`return hashCode.ToHashCode();`);
                    });
                }
                else { w.line(`internal ${naming.type(type.name)}() { }`); }
            }

            // Create serializers if necessary
            for (const serializationType of model.info.consumes) {
                const format =
                    (serializationType === 'application/xml') ? 'Xml' :
                        (serializationType === 'application/json') ? 'Json' :
                            serializationType;

                // TODO: JSON, ...
                if (format !== `Xml`) {
                    throw `Currently unsupported serialization format (in ${types.getName(type)})`;
                }

                if (type.serialize) {
                    if (separator()) { w.line(); }
                    generateSerialize(w, service, type, format);
                }

                if (type.deserialize) {
                    if (separator()) { w.line(); }
                    generateDeserialize(w, service, type, format);
                }
            }
        });

        // If there are readonly properties, we'll create a model factory
        const props = <IProperty[]>Object.values(type.properties);
        if (type.public && props.some(p => p.readonly)) {
            const factoryName = naming.type(model.info.modelFactoryName);
            const typeName = naming.type(type.name);
            const modelName = `_model`;
            w.line();
            w.line(`/// <summary>`);
            w.line(`/// ${factoryName} provides utilities for mocking.`);
            w.line(`/// </summary>`);
            w.line(`public static partial class ${factoryName}`);
            w.scope(`{`, `}`, () => {
                w.line(`/// <summary>`);
                w.line(`/// Creates a new ${typeName} instance for mocking.`);
                w.line(`/// </summary>`);
                w.write(`public static ${typeName} ${typeName}(`);
                w.scope(() => {
                    const separator = IndentWriter.createFenceposter();
                    // Sort `= default` parameters last
                    props.sort((a: IProperty, b: IProperty) => a.required ? -1 : b.required ? 1 : 0);
                    for (const property of props) {
                        if (separator()) { w.line(`,`); }
                        w.write(`${types.getDeclarationType(property.model, property.required, property.readonly)} ${naming.parameter(property.clientName)}`);
                        if (!property.required) { w.write(` = default`); }
                    }
                    w.write(`)`);
                });
                const separator = IndentWriter.createFenceposter();
                if (type.struct) {
                    w.scope('{', '}', () => {
                        w.write(`return new ${typeName}(`);
                        for (const property of props) {
                            if (separator()) { w.write(`, `); }
                            w.write(`${naming.parameter(property.clientName)}`);
                            if (!property.required) { w.write(` = default`); }
                        }
                        w.write(`);`);
                    });
                } else {
                    w.scope('{', '}', () => {
                        w.line(`return new ${typeName}()`);

                        w.scope('{', '};', () => {
                            for (const property of props) {
                                w.line(`${naming.property(property.clientName)} = ${naming.parameter(property.clientName)},`);
                            }
                        });
                    });
                }
            });
        }
    });
    w.line(`#endregion ${regionName}`);
}

function generateSerialize(w: IndentWriter, service: IService, type: IObjectType, format: string) {
    const toName = naming.method(`To ${format}`, false);
    const { name: elementName, ns: elementNamespace } = getXmlName(type.name, type.xml);
    w.line(`/// <summary>`);
    w.line(`/// Serialize a ${naming.type(type.name)} instance as XML.`);
    w.line(`/// </summary>`);
    w.line(`/// <param name="value">The ${naming.type(type.name)} instance to serialize.</param>`);
    w.line(`/// <param name="name">An optional name to use for the root element instead of "${elementName}".</param>`);
    w.line(`/// <param name="ns">An optional namespace to use for the root element instead of "${elementNamespace}".</param>`);
    w.line(`/// <returns>The serialized XML element.</returns>`);
    w.line(`internal static System.Xml.Linq.XElement ${toName}(${types.getName(type)} value, string name = "${elementName}", string ns = "${elementNamespace}")`);
    w.scope('{', '}', () => {
        w.line(`System.Diagnostics.Debug.Assert(value != null);`)
        const elementName = "_element";
        let elementsName = undefined;

        // Create the element
        w.line(`System.Xml.Linq.XElement ${elementName} = new System.Xml.Linq.XElement(System.Xml.Linq.XName.Get(name, ns));`);

        // Serialize each of the properties
        const properties = <IProperty[]>Object.values(type.properties);
        for (const property of properties) {
            let current = elementName;
            const { xname: childName } = getXmlShape(property.name, { ...type.xml, name: property.name });
            if (!property.required) {
                w.line(`if (value.${naming.property(property.name)} != null)`);
                w.pushScope('{');
            }
            const { name: xmlName, ns: xmlNs } = getXmlName(property.name, property.xml);
            const { xname, isAttribute, wrapped } = getXmlShape(property.name, property.xml);
            if (wrapped) {
                if (!elementsName) {
                    elementsName = "_elements";
                    w.write(`System.Xml.Linq.XElement `);
                }
                current = elementsName;
                w.line(`${current} = new System.Xml.Linq.XElement(${xname});`);
            }
            if (isObjectType(property.model)) {
                if (!property.model.deserialize) {
                    throw `Cannot deserialize ${types.getName(type)} if ${types.getName(property.model)} can't be deserialized!`;
                }
                w.line(`${current}.Add(${types.getName(property.model)}.${toName}(value.${naming.property(property.name)}, "${xmlName}", "${xmlNs}"));`);
            } else if (isPrimitiveType(property.model) && property.model.itemType) {
                const itemType = property.model.itemType;
                const childName = `_child`;
                w.line(`foreach (${types.getName(itemType)} ${childName} in value.${naming.property(property.name)})`);
                w.scope('{', '}', () => {
                    if (isObjectType(itemType) && itemType.serialize) {
                        w.line(`${current}.Add(${types.getName(itemType)}.${toName}(${childName}));`);
                    } else if (itemType.type === `string`) {

                        w.line(`${current}.Add(new System.Xml.Linq.XElement(${xname}, ${childName}));`)
                    } else {
                        w.line(`// TODO: Cannot serialize unknown array type`);
                    }
                });
            } else {
                const text = types.convertToString('value.' + naming.property(property.name), property.model, service, property.required);
                w.write(`${current}.Add(new System.Xml.Linq.XElement(`);
                w.scope(() => {
                    w.line(`${childName},`);
                    if (property.model.type === `boolean`) {
                        w.line(`#pragma warning disable CA1308 // Normalize strings to uppercase`);
                    }
                    w.write(`${text}));`);
                    if (property.model.type === `boolean`) {
                        w.line();
                        w.line(`#pragma warning restore CA1308 // Normalize strings to uppercase`);
                    }

                });
            }
            if (wrapped) {
                w.write(`${elementName}.Add(${current});`);
            }
            if (!property.required) {
                w.popScope('}');
            }
        }

        w.line(`return ${elementName};`);
    });
}

function generateDeserialize(w: IndentWriter, service: IService, type: IObjectType, format: string) {
    const fromName = naming.method(`From ${format}`, false);
    const rootName = 'element';
    w.line(`/// <summary>`);
    w.line(`/// Deserializes XML into a new ${naming.type(type.name)} instance.`);
    w.line(`/// </summary>`);
    w.line(`/// <param name="${rootName}">The XML element to deserialize.</param>`);
    w.line(`/// <returns>A deserialized ${naming.type(type.name)} instance.</returns>`);
    w.line(`internal static ${types.getName(type)} ${fromName}(System.Xml.Linq.XElement ${rootName})`);
    w.scope('{', '}', () => {
        w.line(`System.Diagnostics.Debug.Assert(element != null);`);

        // Optionally declare the _child/_attribute temporaries
        const properties = <IProperty[]>Object.values(type.properties);
        const childName = '_child';
        if (properties.some(p =>
            /* required */(!p.required && (!isPrimitiveType(p.model) || !p.model.itemType || !p.xml || !!p.xml.wrapped)) &&
            /* not attr */ (!p.xml || (p.xml.attribute !== true)) ||
            /* dictionary */ p.model.type === `dictionary`)) {
            w.line(`System.Xml.Linq.XElement ${childName};`);
        }
        const attributeName = '_attribute';
        if (properties.some(p => !p.required && (p.xml !== undefined) && (p.xml.attribute === true))) {
            w.line(`System.Xml.Linq.XAttribute ${attributeName};`);
        }

        // Create the model
        const valueName = '_value';
        const skipInit = (<IProperty[]>Object.values(type.properties)).some(p => isObjectType(p.model) || (isPrimitiveType(p.model) && (!!p.model.itemType || p.model.type === `dictionary`)));
        if (!type.struct) { w.line(`${types.getName(type)} ${valueName} = new ${types.getName(type)}(${skipInit ? 'true' : ''});`); }

        // Deserialize each of its properties
        for (const property of properties) {
            let isDict = property.model.type === `dictionary`;
            let isArray = !isDict && isPrimitiveType(property.model) && property.model.itemType !== undefined;

            // Get the XML for this propery (attribute and wrapped only come from
            // the property but name also be pulled from the model)
            let { isAttribute, wrapped } = getXmlShape(property.name, property.xml);
            let modelType = isArray ? <IModelType>(<IPrimitiveType>property.model).itemType : property.model;
            let { xname } = getXmlShape(
                isArray && !wrapped ? (<IObjectType>(<IPrimitiveType>property.model).itemType).name : property.name,
                property.xml && property.xml.name ? property.xml : (isObjectType(modelType) ? modelType.xml : undefined));

            let element = rootName;
            let accessor =
                wrapped && isArray ? 'Element' :
                    isAttribute && isArray ? 'Attributes' :
                        isAttribute ? 'Attribute' :
                            isArray ? 'Elements' :
                                'Element';
            element = `${element}.${accessor}(${xname})`;

            // Decide if we have to put it in the _child/_attribute temporaries or can use it directly
            const target = property.required && !wrapped ? element : (isAttribute ? attributeName : childName);

            // Read and parse the content of an indiviual element or attribute
            const parse = (text: string, model: IModelType): string => {
                if (isObjectType(model)) {
                    if (!model.deserialize) {
                        throw `Cannot deserialize ${types.getName(type)} if ${types.getName(model)} can't be deserialized!`;
                    }
                    // Change fromName if it ever stops being universal to the format
                    return `${types.getName(model)}.${fromName}(${text})`;
                } else {
                    if (isEnumType(model) && model.skipValue) { 
                        // If skipValue is set on the enum, that means that the service would return a null for that value.
                        // Hence, we add the null conditional for this case. 
                        return types.convertFromString(`${text}?.Value`, model, service);
                    } else {
                        return types.convertFromString(`${text}.Value`, model, service);
                    }
                }
            };

            // Deserialize the XML
            if (isDict) {
                const itemType = (<IPrimitiveType>property.model).itemType
                if (!itemType || itemType.type !== 'string') {
                    throw `Only string dictionaries are supported for the moment`;
                }
                const pairName = `_pair`;
                w.line(`${valueName}.${naming.property(property.clientName)} = new System.Collections.Generic.Dictionary<string, string>(System.StringComparer.OrdinalIgnoreCase);`);
                w.line(`${target} = ${element};`);
                w.line(`if (${target} != null)`);
                w.scope('{', '}', () => {
                    w.line(`foreach (System.Xml.Linq.XElement ${pairName} in ${target}.Elements())`);
                    w.scope(`{`, `}`, () => {
                        w.line(`${valueName}.${naming.property(property.clientName)}[${pairName}.Name.LocalName] = ${pairName}.Value;`);
                    });
                });
            } else if (isArray) {
                // Get the array item type
                let itemType = <IModelType>(<IPrimitiveType>property.model).itemType;
                if (isPrimitiveType(itemType) && itemType.itemType) {
                    throw `Nested arrays aren't supported!`
                }

                // Use LINQ extension methods to map over all the children in a single expression
                const mapAndAssign = (target: string) => {
                    w.write(`${valueName}.${naming.property(property.clientName)} = `);
                    w.scope('System.Linq.Enumerable.ToList(', '', () => {
                        w.scope(`System.Linq.Enumerable.Select(`, ``, () => {
                            w.line(`${target},`);
                            w.write(`e => ${parse('e', itemType)}));`);
                        });
                    });
                };
                if (wrapped) {
                    const { xname: nested } = getXmlShape(
                        isObjectType(itemType) || isEnumType(itemType) ? itemType.name : itemType.type,
                        isObjectType(itemType) || isPrimitiveType(itemType) ? itemType.xml : undefined);
                    w.line(`${target} = ${element};`);
                    w.line(`if (${target} != null)`);
                    w.scope('{', '}', () => mapAndAssign(`${target}.Elements(${nested})`));
                    w.line(`else`);
                    w.scope(`{`, `}`, () => {
                        w.write(`${valueName}.${naming.property(property.clientName)} = `);
                        w.line(`new System.Collections.Generic.List<${types.getName(itemType)}>();`);
                    });
                } else {
                    mapAndAssign(element);
                }
            } else {
                // Assign the value
                const assignment = type.struct ? `${types.getDeclarationType(property.model, true, false, true)} ${naming.parameter(property.clientName)} = ${parse(target, property.model)};`
                    : `${valueName}.${naming.property(property.clientName)} = ${parse(target, property.model)};`;
                if (property.required) {
                    // If a property is required, the XML element will always be there so we can just use it
                    w.line(assignment);
                } else {
                    // Otherwise we'll check if the element is there beforehand
                    w.line(`${target} = ${element};`);
                    w.write(`if (${target} != null`);
                    if (isEnumType(property.model)) {
                        w.write(` && !string.IsNullOrEmpty(${target}.Value)`);
                    }
                    w.line(`)`);
                    w.scope('{', '}', () => w.line(assignment));
                }
            }
        }
        if (type.struct) {
            const separator = IndentWriter.createFenceposter();
            w.write(`${types.getName(type)} ${valueName} = new ${types.getName(type)}(`);
            for (const property of properties) {
                if (separator()) { w.write(`, `); }
                w.write(`${naming.parameter(property.clientName)}`);
            }
            w.write(`);`);
            w.line();
        }
        w.line(`Customize${fromName}(${rootName}, ${valueName});`);
        w.line(`return ${valueName};`);
    });
    w.line();
    w.line(`static partial void Customize${fromName}(System.Xml.Linq.XElement ${rootName}, ${types.getName(type)} value);`);
}

// Get the XML settings for IObjectType, IProperty, etc.
function getXmlShape(defaultName: string, xml?: IXmlSettings) {
    // Get the XML properties
    let elementNamespace = (xml ? xml.namespace : undefined) || '';
    let elementName = (xml ? xml.name : undefined) || defaultName;
    let { name, ns } = getXmlName(defaultName, xml);
    let isAttribute = (xml ? xml.attribute : undefined) || false;
    let wrapped = (xml ? xml.wrapped : undefined) || false;

    // Create the XML element name
    let xname = `System.Xml.Linq.XName.Get("${name}", "${ns}")`;

    return { xname, isAttribute, wrapped };
}

// Get the XML settings for IObjectType, IProperty, etc.
function getXmlName(defaultName: string, xml?: IXmlSettings) {
    // Get the XML properties
    let ns = (xml ? xml.namespace : undefined) || '';
    let name = (xml ? xml.name : undefined) || defaultName;

    return { name, ns };
}<|MERGE_RESOLUTION|>--- conflicted
+++ resolved
@@ -864,16 +864,11 @@
                     w.line(`#pragma warning disable CA1819 // Properties should not return arrays`);
                 }
                 w.write(`public ${types.getDeclarationType(property.model, property.required, property.readonly)} ${naming.property(property.clientName)} { get; `);
-<<<<<<< HEAD
                 if (!type.struct) {
-                    if (property.readonly || property.model.type === `array`) {
+                    if (!property.isNullable && (property.readonly || property.model.type === `array`)) {
                         w.write(`internal `);
                     }
                     w.write(`set; `);
-=======
-                if (!property.isNullable && (property.readonly || property.model.type === `array`)) {
-                    w.write(`internal `);
->>>>>>> 323aa826
                 }
                 w.write(`}`);
                 w.line();
