--- conflicted
+++ resolved
@@ -49,11 +49,7 @@
             {
                 _buffer.Position = 0;
 
-<<<<<<< HEAD
-                string blockId = StorageExtensions.GenerateBlockId(_position);
-=======
                 string blockId = Shared.StorageExtensions.GenerateBlockId(_position);
->>>>>>> 274b661d
 
                 await _blockBlobClient.StageBlockInternal(
                     base64BlockId: blockId,
