﻿// Copyright (c) Microsoft Corporation. All rights reserved.
// Licensed under the MIT License.

using System;
using System.Collections.Concurrent;
using System.Diagnostics;
using System.Globalization;
using System.IO;
using System.Linq;
using System.Text;
using System.Threading;
using System.Threading.Tasks;
using Azure.Core;
using Azure.Core.Pipeline;
using Azure.Storage.Blobs.Models;
using Azure.Storage.Blobs.Specialized;
using Metadata = System.Collections.Generic.IDictionary<string, string>;

namespace Azure.Storage.Blobs
{
    /// <summary>
    /// The <see cref="BlobClient"/> allows you to manipulate Azure Storage
    /// blobs.
    /// </summary>
    public class BlobClient : BlobBaseClient
    {
        #region ctors
        /// <summary>
        /// Initializes a new instance of the <see cref="BlobClient"/>
        /// class for mocking.
        /// </summary>
        protected BlobClient()
        {
        }

        /// <summary>
        /// Initializes a new instance of the <see cref="BlobClient"/>
        /// class.
        /// </summary>
        /// <param name="connectionString">
        /// A connection string includes the authentication information
        /// required for your application to access data in an Azure Storage
        /// account at runtime.
        ///
        /// For more information, <see href="https://docs.microsoft.com/en-us/azure/storage/common/storage-configure-connection-string"/>.
        /// </param>
        /// <param name="blobContainerName">
        /// The name of the container containing this blob.
        /// </param>
        /// <param name="blobName">
        /// The name of this blob.
        /// </param>
        public BlobClient(string connectionString, string blobContainerName, string blobName)
            : base(connectionString, blobContainerName, blobName)
        {
        }

        /// <summary>
        /// Initializes a new instance of the <see cref="BlobClient"/>
        /// class.
        /// </summary>
        /// <param name="connectionString">
        /// A connection string includes the authentication information
        /// required for your application to access data in an Azure Storage
        /// account at runtime.
        ///
        /// For more information, <see href="https://docs.microsoft.com/en-us/azure/storage/common/storage-configure-connection-string"/>.
        /// </param>
        /// <param name="blobContainerName">
        /// The name of the container containing this blob.
        /// </param>
        /// <param name="blobName">
        /// The name of this blob.
        /// </param>
        /// <param name="options">
        /// Optional client options that define the transport pipeline
        /// policies for authentication, retries, etc., that are applied to
        /// every request.
        /// </param>
        public BlobClient(string connectionString, string blobContainerName, string blobName, BlobClientOptions options)
            : base(connectionString, blobContainerName, blobName, options)
        {
        }

        /// <summary>
        /// Initializes a new instance of the <see cref="BlobClient"/>
        /// class.
        /// </summary>
        /// <param name="blobUri">
        /// A <see cref="Uri"/> referencing the blob that includes the
        /// name of the account, the name of the container, and the name of
        /// the blob.
        /// </param>
        /// <param name="options">
        /// Optional client options that define the transport pipeline
        /// policies for authentication, retries, etc., that are applied to
        /// every request.
        /// </param>
        public BlobClient(Uri blobUri, BlobClientOptions options = default)
            : base(blobUri, options)
        {
        }

        /// <summary>
        /// Initializes a new instance of the <see cref="BlobClient"/>
        /// class.
        /// </summary>
        /// <param name="blobUri">
        /// A <see cref="Uri"/> referencing the blob that includes the
        /// name of the account, the name of the container, and the name of
        /// the blob.
        /// </param>
        /// <param name="credential">
        /// The shared key credential used to sign requests.
        /// </param>
        /// <param name="options">
        /// Optional client options that define the transport pipeline
        /// policies for authentication, retries, etc., that are applied to
        /// every request.
        /// </param>
        public BlobClient(Uri blobUri, StorageSharedKeyCredential credential, BlobClientOptions options = default)
            : base(blobUri, credential, options)
        {
        }

        /// <summary>
        /// Initializes a new instance of the <see cref="BlobClient"/>
        /// class.
        /// </summary>
        /// <param name="blobUri">
        /// A <see cref="Uri"/> referencing the blob that includes the
        /// name of the account, the name of the container, and the name of
        /// the blob.
        /// </param>
        /// <param name="credential">
        /// The token credential used to sign requests.
        /// </param>
        /// <param name="options">
        /// Optional client options that define the transport pipeline
        /// policies for authentication, retries, etc., that are applied to
        /// every request.
        /// </param>
        public BlobClient(Uri blobUri, TokenCredential credential, BlobClientOptions options = default)
            : base(blobUri, credential, options)
        {
        }

        /// <summary>
        /// Initializes a new instance of the <see cref="BlobClient"/>
        /// class.
        /// </summary>
        /// <param name="blobUri">
        /// A <see cref="Uri"/> referencing the blob that includes the
        /// name of the account, the name of the container, and the name of
        /// the blob.
        /// </param>
        /// <param name="pipeline">
        /// The transport pipeline used to send every request.
        /// </param>
        internal BlobClient(Uri blobUri, HttpPipeline pipeline)
            : base(blobUri, pipeline)
        {
        }
        #endregion ctors

        #region Upload
        /// <summary>
        /// The <see cref="Upload(Stream)"/> operation creates a new block blob
        /// or updates the content of an existing block blob.  Updating an
        /// existing block blob overwrites any existing metadata on the blob.
        ///
        /// For partial block blob updates and other advanced features, please
        /// see <see cref="BlockBlobClient"/>.  To create or modify page or
        /// append blobs, please see <see cref="PageBlobClient"/> or
        /// <see cref="AppendBlobClient"/>.
        ///
        /// For more information, see <see href="https://docs.microsoft.com/rest/api/storageservices/put-blob" />.
        /// </summary>
        /// <param name="content">
        /// A <see cref="Stream"/> containing the content to upload.
        /// </param>
        /// <returns>
        /// A <see cref="Response{BlobContentInfo}"/> describing the
        /// state of the updated block blob.
        /// </returns>
        /// <remarks>
        /// A <see cref="StorageRequestFailedException"/> will be thrown if
        /// a failure occurs.
        /// </remarks>
        [ForwardsClientCalls]
#pragma warning disable AZC0002 // Client method should have cancellationToken as the last optional parameter
        public virtual Response<BlobContentInfo> Upload(Stream content) =>
            Upload(content, CancellationToken.None);
#pragma warning restore AZC0002 // Client method should have cancellationToken as the last optional parameter

        /// <summary>
        /// The <see cref="Upload(FileInfo)"/> operation creates a new block blob
        /// or updates the content of an existing block blob.  Updating an
        /// existing block blob overwrites any existing metadata on the blob.
        ///
        /// For partial block blob updates and other advanced features, please
        /// see <see cref="BlockBlobClient"/>.  To create or modify page or
        /// append blobs, please see <see cref="PageBlobClient"/> or
        /// <see cref="AppendBlobClient"/>.
        ///
        /// For more information, see <see href="https://docs.microsoft.com/rest/api/storageservices/put-blob" />.
        /// </summary>
        /// <param name="content">
        /// A <see cref="FileInfo"/> containing the content to upload.
        /// </param>
        /// <returns>
        /// A <see cref="Response{BlobContentInfo}"/> describing the
        /// state of the updated block blob.
        /// </returns>
        /// <remarks>
        /// A <see cref="StorageRequestFailedException"/> will be thrown if
        /// a failure occurs.
        /// </remarks>
        [ForwardsClientCalls]
#pragma warning disable AZC0002 // Client method should have cancellationToken as the last optional parameter
        public virtual Response<BlobContentInfo> Upload(FileInfo content) =>
            Upload(content, CancellationToken.None);
#pragma warning restore AZC0002 // Client method should have cancellationToken as the last optional parameter

        /// <summary>
        /// The <see cref="UploadAsync(Stream)"/> operation creates a new block blob
        /// or updates the content of an existing block blob.  Updating an
        /// existing block blob overwrites any existing metadata on the blob.
        ///
        /// For partial block blob updates and other advanced features, please
        /// see <see cref="BlockBlobClient"/>.  To create or modify page or
        /// append blobs, please see <see cref="PageBlobClient"/> or
        /// <see cref="AppendBlobClient"/>.
        ///
        /// For more information, see <see href="https://docs.microsoft.com/rest/api/storageservices/put-blob" />.
        /// </summary>
        /// <param name="content">
        /// A <see cref="Stream"/> containing the content to upload.
        /// </param>
        /// <returns>
        /// A <see cref="Response{BlobContentInfo}"/> describing the
        /// state of the updated block blob.
        /// </returns>
        /// <remarks>
        /// A <see cref="StorageRequestFailedException"/> will be thrown if
        /// a failure occurs.
        /// </remarks>
        [ForwardsClientCalls]
#pragma warning disable AZC0002 // Client method should have cancellationToken as the last optional parameter
        public virtual Task<Response<BlobContentInfo>> UploadAsync(Stream content) =>
            UploadAsync(content, CancellationToken.None);
#pragma warning restore AZC0002 // Client method should have cancellationToken as the last optional parameter

        /// <summary>
        /// The <see cref="UploadAsync(FileInfo)"/> operation creates a new block blob
        /// or updates the content of an existing block blob.  Updating an
        /// existing block blob overwrites any existing metadata on the blob.
        ///
        /// For partial block blob updates and other advanced features, please
        /// see <see cref="BlockBlobClient"/>.  To create or modify page or
        /// append blobs, please see <see cref="PageBlobClient"/> or
        /// <see cref="AppendBlobClient"/>.
        ///
        /// For more information, see <see href="https://docs.microsoft.com/rest/api/storageservices/put-blob" />.
        /// </summary>
        /// <param name="content">
        /// A <see cref="FileInfo"/> containing the content to upload.
        /// </param>
        /// <returns>
        /// A <see cref="Response{BlobContentInfo}"/> describing the
        /// state of the updated block blob.
        /// </returns>
        /// <remarks>
        /// A <see cref="StorageRequestFailedException"/> will be thrown if
        /// a failure occurs.
        /// </remarks>
        [ForwardsClientCalls]
#pragma warning disable AZC0002 // Client method should have cancellationToken as the last optional parameter
        public virtual Task<Response<BlobContentInfo>> UploadAsync(FileInfo content) =>
            UploadAsync(content, CancellationToken.None);
#pragma warning restore AZC0002 // Client method should have cancellationToken as the last optional parameter

        /// <summary>
        /// The <see cref="Upload(Stream, CancellationToken)"/> operation
        /// creates a new block blob or updates the content of an existing
        /// block blob.  Updating an existing block blob overwrites any
        /// existing metadata on the blob.
        ///
        /// For partial block blob updates and other advanced features, please
        /// see <see cref="BlockBlobClient"/>.  To create or modify page or
        /// append blobs, please see <see cref="PageBlobClient"/> or
        /// <see cref="AppendBlobClient"/>.
        ///
        /// For more information, see <see href="https://docs.microsoft.com/rest/api/storageservices/put-blob" />.
        /// </summary>
        /// <param name="content">
        /// A <see cref="Stream"/> containing the content to upload.
        /// </param>
        /// <param name="cancellationToken">
        /// Optional <see cref="CancellationToken"/> to propagate
        /// notifications that the operation should be cancelled.
        /// </param>
        /// <returns>
        /// A <see cref="Response{BlobContentInfo}"/> describing the
        /// state of the updated block blob.
        /// </returns>
        /// <remarks>
        /// A <see cref="StorageRequestFailedException"/> will be thrown if
        /// a failure occurs.
        /// </remarks>
        [ForwardsClientCalls]
#pragma warning disable AZC0002 // Client method should have cancellationToken as the last optional parameter
        public virtual Response<BlobContentInfo> Upload(
            Stream content,
            CancellationToken cancellationToken) =>
            Upload(
                content,
                accessConditions: default, // Pass anything else so we don't recurse on this overload
                cancellationToken: cancellationToken);
#pragma warning restore AZC0002 // Client method should have cancellationToken as the last optional parameter

        /// <summary>
        /// The <see cref="Upload(FileInfo, CancellationToken)"/> operation
        /// creates a new block blob or updates the content of an existing
        /// block blob.  Updating an existing block blob overwrites any
        /// existing metadata on the blob.
        ///
        /// For partial block blob updates and other advanced features, please
        /// see <see cref="BlockBlobClient"/>.  To create or modify page or
        /// append blobs, please see <see cref="PageBlobClient"/> or
        /// <see cref="AppendBlobClient"/>.
        ///
        /// For more information, see <see href="https://docs.microsoft.com/rest/api/storageservices/put-blob" />.
        /// </summary>
        /// <param name="content">
        /// A <see cref="FileInfo"/> containing the content to upload.
        /// </param>
        /// <param name="cancellationToken">
        /// Optional <see cref="CancellationToken"/> to propagate
        /// notifications that the operation should be cancelled.
        /// </param>
        /// <returns>
        /// A <see cref="Response{BlobContentInfo}"/> describing the
        /// state of the updated block blob.
        /// </returns>
        /// <remarks>
        /// A <see cref="StorageRequestFailedException"/> will be thrown if
        /// a failure occurs.
        /// </remarks>
        [ForwardsClientCalls]
#pragma warning disable AZC0002 // Client method should have cancellationToken as the last optional parameter
        public virtual Response<BlobContentInfo> Upload(
            FileInfo content,
            CancellationToken cancellationToken) =>
            Upload(
                content,
                accessConditions: default, // Pass anything else so we don't recurse on this overload
                cancellationToken: cancellationToken);
#pragma warning restore AZC0002 // Client method should have cancellationToken as the last optional parameter

        /// <summary>
        /// The <see cref="UploadAsync(Stream, CancellationToken)"/> operation
        /// creates a new block blob or updates the content of an existing
        /// block blob.  Updating an existing block blob overwrites any
        /// existing metadata on the blob.
        ///
        /// For partial block blob updates and other advanced features, please
        /// see <see cref="BlockBlobClient"/>.  To create or modify page or
        /// append blobs, please see <see cref="PageBlobClient"/> or
        /// <see cref="AppendBlobClient"/>.
        ///
        /// For more information, see <see href="https://docs.microsoft.com/rest/api/storageservices/put-blob" />.
        /// </summary>
        /// <param name="content">
        /// A <see cref="Stream"/> containing the content to upload.
        /// </param>
        /// <param name="cancellationToken">
        /// Optional <see cref="CancellationToken"/> to propagate
        /// notifications that the operation should be cancelled.
        /// </param>
        /// <returns>
        /// A <see cref="Response{BlobContentInfo}"/> describing the
        /// state of the updated block blob.
        /// </returns>
        /// <remarks>
        /// A <see cref="StorageRequestFailedException"/> will be thrown if
        /// a failure occurs.
        /// </remarks>
        [ForwardsClientCalls]
#pragma warning disable AZC0002 // Client method should have cancellationToken as the last optional parameter
        public virtual Task<Response<BlobContentInfo>> UploadAsync(
            Stream content,
            CancellationToken cancellationToken) =>
            UploadAsync(
                content,
                accessConditions: default, // Pass anything else so we don't recurse on this overload
                cancellationToken: cancellationToken);
#pragma warning restore AZC0002 // Client method should have cancellationToken as the last optional parameter

        /// <summary>
        /// The <see cref="UploadAsync(FileInfo, CancellationToken)"/> operation
        /// creates a new block blob or updates the content of an existing
        /// block blob.  Updating an existing block blob overwrites any
        /// existing metadata on the blob.
        ///
        /// For partial block blob updates and other advanced features, please
        /// see <see cref="BlockBlobClient"/>.  To create or modify page or
        /// append blobs, please see <see cref="PageBlobClient"/> or
        /// <see cref="AppendBlobClient"/>.
        ///
        /// For more information, see <see href="https://docs.microsoft.com/rest/api/storageservices/put-blob" />.
        /// </summary>
        /// <param name="content">
        /// A <see cref="FileInfo"/> containing the content to upload.
        /// </param>
        /// <param name="cancellationToken">
        /// Optional <see cref="CancellationToken"/> to propagate
        /// notifications that the operation should be cancelled.
        /// </param>
        /// <returns>
        /// A <see cref="Response{BlobContentInfo}"/> describing the
        /// state of the updated block blob.
        /// </returns>
        /// <remarks>
        /// A <see cref="StorageRequestFailedException"/> will be thrown if
        /// a failure occurs.
        /// </remarks>
        [ForwardsClientCalls]
#pragma warning disable AZC0002 // Client method should have cancellationToken as the last optional parameter
        public virtual Task<Response<BlobContentInfo>> UploadAsync(
            FileInfo content,
            CancellationToken cancellationToken) =>
            UploadAsync(
                content,
                accessConditions: default, // Pass anything else so we don't recurse on this overload
                cancellationToken: cancellationToken);
#pragma warning restore AZC0002 // Client method should have cancellationToken as the last optional parameter

        /// <summary>
<<<<<<< HEAD
        /// The <see cref="Upload(Stream, BlobHttpHeaders?, Metadata, BlobAccessConditions?, IProgress{StorageProgress}, AccessTier?, StorageTransferOptions, CancellationToken)"/>
=======
        /// The <see cref="Upload(Stream, BlobHttpHeaders, Metadata, BlobAccessConditions?, IProgress{StorageProgress}, AccessTier?, ParallelTransferOptions, CancellationToken)"/>
>>>>>>> 73551953
        /// operation creates a new block blob or updates the content of an
        /// existing block blob.  Updating an existing block blob overwrites
        /// any existing metadata on the blob.
        ///
        /// For partial block blob updates and other advanced features, please
        /// see <see cref="BlockBlobClient"/>.  To create or modify page or
        /// append blobs, please see <see cref="PageBlobClient"/> or
        /// <see cref="AppendBlobClient"/>.
        ///
        /// For more information, see <see href="https://docs.microsoft.com/rest/api/storageservices/put-blob" />.
        /// </summary>
        /// <param name="content">
        /// A <see cref="Stream"/> containing the content to upload.
        /// </param>
        /// <param name="httpHeaders">
        /// Optional standard HTTP header properties that can be set for the
        /// block blob.
        /// </param>
        /// <param name="metadata">
        /// Optional custom metadata to set for this block blob.
        /// </param>
        /// <param name="accessConditions">
        /// Optional <see cref="BlobAccessConditions"/> to add conditions on
        /// the creation of this new block blob.
        /// </param>
        /// <param name="progressHandler">
        /// Optional <see cref="IProgress{StorageProgress}"/> to provide
        /// progress updates about data transfers.
        /// </param>
        /// <param name="accessTier">
        /// Optional <see cref="AccessTier"/>
        /// Indicates the tier to be set on the blob.
        /// </param>
        /// <param name="transferOptions">
        /// Optional <see cref="StorageTransferOptions"/> to configure
        /// parallel transfer behavior.
        /// </param>
        /// <param name="cancellationToken">
        /// Optional <see cref="CancellationToken"/> to propagate
        /// notifications that the operation should be cancelled.
        /// </param>
        /// <returns>
        /// A <see cref="Response{BlobContentInfo}"/> describing the
        /// state of the updated block blob.
        /// </returns>
        /// <remarks>
        /// A <see cref="StorageRequestFailedException"/> will be thrown if
        /// a failure occurs.
        /// </remarks>
        [ForwardsClientCalls]
        public virtual Response<BlobContentInfo> Upload(
            Stream content,
            BlobHttpHeaders httpHeaders = default,
            Metadata metadata = default,
            BlobAccessConditions? accessConditions = default,
            IProgress<StorageProgress> progressHandler = default,
            AccessTier? accessTier = default,
            StorageTransferOptions transferOptions = default,
            CancellationToken cancellationToken = default) =>
            StagedUploadAsync(
                content,
                httpHeaders,
                metadata,
                accessConditions,
                progressHandler,
                accessTier,
                transferOptions: transferOptions,
                async: false,
                cancellationToken: cancellationToken)
                .EnsureCompleted();

        /// <summary>
<<<<<<< HEAD
        /// The <see cref="Upload(FileInfo, BlobHttpHeaders?, Metadata, BlobAccessConditions?, IProgress{StorageProgress}, AccessTier?, StorageTransferOptions, CancellationToken)"/>
=======
        /// The <see cref="Upload(FileInfo, BlobHttpHeaders, Metadata, BlobAccessConditions?, IProgress{StorageProgress}, AccessTier?, ParallelTransferOptions, CancellationToken)"/>
>>>>>>> 73551953
        /// operation creates a new block blob or updates the content of an
        /// existing block blob.  Updating an existing block blob overwrites
        /// any existing metadata on the blob.
        ///
        /// For partial block blob updates and other advanced features, please
        /// see <see cref="BlockBlobClient"/>.  To create or modify page or
        /// append blobs, please see <see cref="PageBlobClient"/> or
        /// <see cref="AppendBlobClient"/>.
        ///
        /// For more information, see <see href="https://docs.microsoft.com/rest/api/storageservices/put-blob" />.
        /// </summary>
        /// <param name="content">
        /// A <see cref="FileInfo"/> containing the content to upload.
        /// </param>
        /// <param name="httpHeaders">
        /// Optional standard HTTP header properties that can be set for the
        /// block blob.
        /// </param>
        /// <param name="metadata">
        /// Optional custom metadata to set for this block blob.
        /// </param>
        /// <param name="accessConditions">
        /// Optional <see cref="BlobAccessConditions"/> to add conditions on
        /// the creation of this new block blob.
        /// </param>
        /// <param name="progressHandler">
        /// Optional <see cref="IProgress{StorageProgress}"/> to provide
        /// progress updates about data transfers.
        /// </param>
        /// <param name="accessTier">
        /// Optional <see cref="AccessTier"/>
        /// Indicates the tier to be set on the blob.
        /// </param>
        /// <param name="transferOptions">
        /// Optional <see cref="StorageTransferOptions"/> to configure
        /// parallel transfer behavior.
        /// </param>
        /// <param name="cancellationToken">
        /// Optional <see cref="CancellationToken"/> to propagate
        /// notifications that the operation should be cancelled.
        /// </param>
        /// <returns>
        /// A <see cref="Response{BlobContentInfo}"/> describing the
        /// state of the updated block blob.
        /// </returns>
        /// <remarks>
        /// A <see cref="StorageRequestFailedException"/> will be thrown if
        /// a failure occurs.
        /// </remarks>
        [ForwardsClientCalls]
        public virtual Response<BlobContentInfo> Upload(
            FileInfo content,
            BlobHttpHeaders httpHeaders = default,
            Metadata metadata = default,
            BlobAccessConditions? accessConditions = default,
            IProgress<StorageProgress> progressHandler = default,
            AccessTier? accessTier = default,
            StorageTransferOptions transferOptions = default,
            CancellationToken cancellationToken = default) =>
            StagedUploadAsync(
                content,
                httpHeaders,
                metadata,
                accessConditions,
                progressHandler,
                accessTier,
                transferOptions: transferOptions,
                async: false,
                cancellationToken: cancellationToken)
                .EnsureCompleted();

        /// <summary>
<<<<<<< HEAD
        /// The <see cref="UploadAsync(Stream, BlobHttpHeaders?, Metadata, BlobAccessConditions?, IProgress{StorageProgress}, AccessTier?, StorageTransferOptions, CancellationToken)"/>
=======
        /// The <see cref="UploadAsync(Stream, BlobHttpHeaders, Metadata, BlobAccessConditions?, IProgress{StorageProgress}, AccessTier?, ParallelTransferOptions, CancellationToken)"/>
>>>>>>> 73551953
        /// operation creates a new block blob or updates the content of an
        /// existing block blob.  Updating an existing block blob overwrites
        /// any existing metadata on the blob.
        ///
        /// For partial block blob updates and other advanced features, please
        /// see <see cref="BlockBlobClient"/>.  To create or modify page or
        /// append blobs, please see <see cref="PageBlobClient"/> or
        /// <see cref="AppendBlobClient"/>.
        ///
        /// For more information, see <see href="https://docs.microsoft.com/rest/api/storageservices/put-blob" />.
        /// </summary>
        /// <param name="content">
        /// A <see cref="Stream"/> containing the content to upload.
        /// </param>
        /// <param name="httpHeaders">
        /// Optional standard HTTP header properties that can be set for the
        /// block blob.
        /// </param>
        /// <param name="metadata">
        /// Optional custom metadata to set for this block blob.
        /// </param>
        /// <param name="accessConditions">
        /// Optional <see cref="BlobAccessConditions"/> to add conditions on
        /// the creation of this new block blob.
        /// </param>
        /// <param name="transferOptions">
        /// Optional <see cref="StorageTransferOptions"/> to configure
        /// parallel transfer behavior.
        /// </param>
        /// <param name="progressHandler">
        /// Optional <see cref="IProgress{StorageProgress}"/> to provide
        /// progress updates about data transfers.
        /// </param>
        /// <param name="accessTier">
        /// Optional <see cref="AccessTier"/>
        /// Indicates the tier to be set on the blob.
        /// </param>
        /// <param name="cancellationToken">
        /// Optional <see cref="CancellationToken"/> to propagate
        /// notifications that the operation should be cancelled.
        /// </param>
        /// <returns>
        /// A <see cref="Response{BlobContentInfo}"/> describing the
        /// state of the updated block blob.
        /// </returns>
        /// <remarks>
        /// A <see cref="StorageRequestFailedException"/> will be thrown if
        /// a failure occurs.
        /// </remarks>
        [ForwardsClientCalls]
        public virtual Task<Response<BlobContentInfo>> UploadAsync(
            Stream content,
            BlobHttpHeaders httpHeaders = default,
            Metadata metadata = default,
            BlobAccessConditions? accessConditions = default,
            IProgress<StorageProgress> progressHandler = default,
            AccessTier? accessTier = default,
            StorageTransferOptions transferOptions = default,
            CancellationToken cancellationToken = default) =>
            StagedUploadAsync(
                content,
                httpHeaders,
                metadata,
                accessConditions,
                progressHandler,
                accessTier,
                transferOptions: transferOptions,
                async: true,
                cancellationToken: cancellationToken);

        /// <summary>
<<<<<<< HEAD
        /// The <see cref="UploadAsync(FileInfo, BlobHttpHeaders?, Metadata, BlobAccessConditions?, IProgress{StorageProgress}, AccessTier?, StorageTransferOptions, CancellationToken)"/>
=======
        /// The <see cref="UploadAsync(FileInfo, BlobHttpHeaders, Metadata, BlobAccessConditions?, IProgress{StorageProgress}, AccessTier?, ParallelTransferOptions, CancellationToken)"/>
>>>>>>> 73551953
        /// operation creates a new block blob or updates the content of an
        /// existing block blob.  Updating an existing block blob overwrites
        /// any existing metadata on the blob.
        ///
        /// For partial block blob updates and other advanced features, please
        /// see <see cref="BlockBlobClient"/>.  To create or modify page or
        /// append blobs, please see <see cref="PageBlobClient"/> or
        /// <see cref="AppendBlobClient"/>.
        ///
        /// For more information, see <see href="https://docs.microsoft.com/rest/api/storageservices/put-blob" />.
        /// </summary>
        /// <param name="content">
        /// A <see cref="FileInfo"/> containing the content to upload.
        /// </param>
        /// <param name="httpHeaders">
        /// Optional standard HTTP header properties that can be set for the
        /// block blob.
        /// </param>
        /// <param name="metadata">
        /// Optional custom metadata to set for this block blob.
        /// </param>
        /// <param name="accessConditions">
        /// Optional <see cref="BlobAccessConditions"/> to add conditions on
        /// the creation of this new block blob.
        /// </param>
        /// <param name="progressHandler">
        /// Optional <see cref="IProgress{StorageProgress}"/> to provide
        /// progress updates about data transfers.
        /// </param>
        /// <param name="accessTier">
        /// Optional <see cref="AccessTier"/>
        /// Indicates the tier to be set on the blob.
        /// </param>
        /// <param name="transferOptions">
        /// Optional <see cref="StorageTransferOptions"/> to configure
        /// parallel transfer behavior.
        /// </param>
        /// <param name="cancellationToken">
        /// Optional <see cref="CancellationToken"/> to propagate
        /// notifications that the operation should be cancelled.
        /// </param>
        /// <returns>
        /// A <see cref="Response{BlobContentInfo}"/> describing the
        /// state of the updated block blob.
        /// </returns>
        /// <remarks>
        /// A <see cref="StorageRequestFailedException"/> will be thrown if
        /// a failure occurs.
        /// </remarks>
        [ForwardsClientCalls]
        public virtual Task<Response<BlobContentInfo>> UploadAsync(
            FileInfo content,
            BlobHttpHeaders httpHeaders = default,
            Metadata metadata = default,
            BlobAccessConditions? accessConditions = default,
            IProgress<StorageProgress> progressHandler = default,
            AccessTier? accessTier = default,
            StorageTransferOptions transferOptions = default,
            CancellationToken cancellationToken = default) =>
            StagedUploadAsync(
                content,
                httpHeaders,
                metadata,
                accessConditions,
                progressHandler,
                accessTier,
                transferOptions: transferOptions,
                async: true,
                cancellationToken: cancellationToken);

        /// <summary>
        /// This operation will create a new
        /// block blob of arbitrary size by uploading it as indiviually staged
        /// blocks if it's larger than the
        /// <paramref name="singleBlockThreshold"/>.
        /// </summary>
        /// <param name="content">
        /// A <see cref="Stream"/> containing the content to upload.
        /// </param>
        /// <param name="blobHttpHeaders">
        /// Optional standard HTTP header properties that can be set for the
        /// block blob.
        /// </param>
        /// <param name="metadata">
        /// Optional custom metadata to set for this block blob.
        /// </param>
        /// <param name="blobAccessConditions">
        /// Optional <see cref="BlobAccessConditions"/> to add conditions on
        /// the creation of this new block blob.
        /// </param>
        /// <param name="progressHandler">
        /// Optional <see cref="IProgress{StorageProgress}"/> to provide
        /// progress updates about data transfers.
        /// </param>
        /// <param name="accessTier">
        /// Optional <see cref="AccessTier"/>
        /// Indicates the tier to be set on the blob.
        /// </param>
        /// <param name="singleBlockThreshold">
        /// The maximum size stream that we'll upload as a single block.  The
        /// default value is 256MB.
        /// </param>
        /// <param name="transferOptions">
        /// Optional <see cref="StorageTransferOptions"/> to configure
        /// parallel transfer behavior.
        /// </param>
        /// <param name="async">
        /// </param>
        /// <param name="cancellationToken">
        /// Optional <see cref="CancellationToken"/> to propagate
        /// notifications that the operation should be cancelled.
        /// </param>
        /// <returns>
        /// A <see cref="Response{BlobContentInfo}"/> describing the
        /// state of the updated block blob.
        /// </returns>
        /// <remarks>
        /// A <see cref="StorageRequestFailedException"/> will be thrown if
        /// a failure occurs.
        /// </remarks>
        internal async Task<Response<BlobContentInfo>> StagedUploadAsync(
            Stream content,
            BlobHttpHeaders blobHttpHeaders,
            Metadata metadata,
            BlobAccessConditions? blobAccessConditions,
            IProgress<StorageProgress> progressHandler,
            AccessTier? accessTier = default,
            long? singleBlockThreshold = default,
            StorageTransferOptions transferOptions = default,
            bool async = true,
            CancellationToken cancellationToken = default)
        {

            var client = new BlockBlobClient(Uri, Pipeline);
            singleBlockThreshold ??= client.BlockBlobMaxUploadBlobBytes;
            Debug.Assert(singleBlockThreshold <= client.BlockBlobMaxUploadBlobBytes);

            var blockMap = new ConcurrentDictionary<long, string>();
            var blockName = 0;
            Task<Response<BlobContentInfo>> uploadTask = PartitionedUploader.UploadAsync(
                UploadStreamAsync,
                StageBlockAsync,
                CommitBlockListAsync,
                threshold => TryGetStreamLength(content, out var length) && length < threshold,
                memoryPool => new StreamPartitioner(content, memoryPool),
                singleBlockThreshold.Value,
                transferOptions,
                async,
                cancellationToken);
            return async ?
                await uploadTask.ConfigureAwait(false) :
                uploadTask.EnsureCompleted();

            bool TryGetStreamLength(Stream stream, out long length)
            {
                length = 0;
                try
                {
                    length = stream.Length;
                    return true;
                }
                catch
                {
                }
                return false;
            }

            // Upload the entire stream
            Task<Response<BlobContentInfo>> UploadStreamAsync()
            {
                (content, metadata) = TransformContent(content, metadata);

                return client.UploadInternal(
                    content,
                    blobHttpHeaders,
                    metadata,
                    blobAccessConditions,
                    accessTier,
                    progressHandler,
                    async,
                    cancellationToken);
            }

            string GetNewBase64BlockId(long blockOrdinal)
            {
                // Create and record a new block ID, storing the order information
                // (nominally the block's start position in the original stream)

                var newBlockName = Interlocked.Increment(ref blockName);
                var blockId = Constants.BlockNameFormat;
                blockId = String.Format(CultureInfo.InvariantCulture, blockId, newBlockName);
                blockId = Convert.ToBase64String(Encoding.UTF8.GetBytes(blockId));
                var success = blockMap.TryAdd(blockOrdinal, blockId);

                Debug.Assert(success);

                return blockId;
            }

            // Upload a single partition of the stream
            Task<Response<BlockInfo>> StageBlockAsync(
                Stream partition,
                long blockOrdinal,
                bool async,
                CancellationToken cancellation)
            {
                var base64BlockId = GetNewBase64BlockId(blockOrdinal);

                //var bytes = new byte[10];
                //partition.Read(bytes, 0, 10);
                partition.Position = 0;
                //Console.WriteLine($"Commiting partition {blockOrdinal} => {base64BlockId}, {String.Join(" ", bytes)}");

                // Upload the block
                return client.StageBlockInternal(
                    base64BlockId,
                    partition,
                    null,
                    blobAccessConditions?.LeaseAccessConditions,
                    progressHandler,
                    async,
                    cancellationToken);
            }

            // Commit a series of partitions
            Task<Response<BlobContentInfo>> CommitBlockListAsync(
                bool async,
                CancellationToken cancellation)
            {
                var base64BlockIds = blockMap.OrderBy(kvp => kvp.Key).Select(kvp => kvp.Value).ToArray();
                //Console.WriteLine($"Commiting block list:\n{String.Join("\n", base64BlockIds)}");

                return
                    client.CommitBlockListInternal(
                        base64BlockIds,
                        blobHttpHeaders,
                        metadata,
                        blobAccessConditions,
                        accessTier,
                        async,
                        cancellationToken);
            }
        }

        /// <summary>
        /// This operation will create a new
        /// block blob of arbitrary size by uploading it as indiviually staged
        /// blocks if it's larger than the
        /// <paramref name="singleBlockThreshold"/>.
        /// </summary>
        /// <param name="file">
        /// A <see cref="FileInfo"/> of the file to upload.
        /// </param>
        /// <param name="blobHttpHeaders">
        /// Optional standard HTTP header properties that can be set for the
        /// block blob.
        /// </param>
        /// <param name="metadata">
        /// Optional custom metadata to set for this block blob.
        /// </param>
        /// <param name="blobAccessConditions">
        /// Optional <see cref="BlobAccessConditions"/> to add conditions on
        /// the creation of this new block blob.
        /// </param>
        /// <param name="progressHandler">
        /// Optional <see cref="IProgress{StorageProgress}"/> to provide
        /// progress updates about data transfers.
        /// </param>
        /// <param name="accessTier">
        /// Optional <see cref="AccessTier"/>
        /// Indicates the tier to be set on the blob.
        /// </param>
        /// <param name="singleBlockThreshold">
        /// The maximum size stream that we'll upload as a single block.  The
        /// default value is 256MB.
        /// </param>
        /// <param name="transferOptions">
        /// Optional <see cref="StorageTransferOptions"/> to configure
        /// parallel transfer behavior.
        /// </param>
        /// <param name="async">
        /// </param>
        /// <param name="cancellationToken">
        /// Optional <see cref="CancellationToken"/> to propagate
        /// notifications that the operation should be cancelled.
        /// </param>
        /// <returns>
        /// A <see cref="Response{BlobContentInfo}"/> describing the
        /// state of the updated block blob.
        /// </returns>
        /// <remarks>
        /// A <see cref="StorageRequestFailedException"/> will be thrown if
        /// a failure occurs.
        /// </remarks>
        internal async Task<Response<BlobContentInfo>> StagedUploadAsync(
            FileInfo file,
            BlobHttpHeaders blobHttpHeaders,
            Metadata metadata,
            BlobAccessConditions? blobAccessConditions,
            IProgress<StorageProgress> progressHandler,
            AccessTier? accessTier = default,
            long? singleBlockThreshold = default,
            StorageTransferOptions transferOptions = default,
            bool async = true,
            CancellationToken cancellationToken = default)
        {
            var client = new BlockBlobClient(Uri, Pipeline);
            singleBlockThreshold ??= client.BlockBlobMaxUploadBlobBytes;
            Debug.Assert(singleBlockThreshold <= client.BlockBlobMaxUploadBlobBytes);

            var blockMap = new ConcurrentDictionary<long, string>();
            var blockName = 0;
            Task<Response<BlobContentInfo>> uploadTask = PartitionedUploader.UploadAsync(
                UploadStreamAsync,
                StageBlockAsync,
                CommitBlockListAsync,
                threshold => file.Length < threshold,
                memoryPool => new StreamPartitioner(file, memoryPool),
                singleBlockThreshold.Value,
                transferOptions,
                async,
                cancellationToken);
            return async ?
                await uploadTask.ConfigureAwait(false) :
                uploadTask.EnsureCompleted();

            string GetNewBase64BlockId(long blockOrdinal)
            {
                // Create and record a new block ID, storing the order information
                // (nominally the block's start position in the original stream)

                var newBlockName = Interlocked.Increment(ref blockName);
                var blockId = Constants.BlockNameFormat;
                blockId = String.Format(CultureInfo.InvariantCulture, blockId, newBlockName);
                blockId = Convert.ToBase64String(Encoding.UTF8.GetBytes(blockId));
                var success = blockMap.TryAdd(blockOrdinal, blockId);

                Debug.Assert(success);

                return blockId;
            }

            // Upload the entire stream
            async Task<Response<BlobContentInfo>> UploadStreamAsync()
            {
                using (FileStream stream = file.OpenRead())
                {
                    Stream transformedStream; // cannot reassign to a "using" variable
                    (transformedStream, metadata) = TransformContent(stream, metadata);

                    return
                        await client.UploadInternal(
                            transformedStream,
                            blobHttpHeaders,
                            metadata,
                            blobAccessConditions,
                            accessTier,
                            progressHandler,
                            async,
                            cancellationToken)
                        .ConfigureAwait(false);
                }
            }

            // Upload a single partition of the stream
            Task<Response<BlockInfo>> StageBlockAsync(
                Stream partition,
                long blockOrdinal,
                bool async,
                CancellationToken cancellation)
            {
                var base64BlockId = GetNewBase64BlockId(blockOrdinal);

                //var bytes = new byte[10];
                //partition.Read(bytes, 0, 10);
                partition.Position = 0;
                //Console.WriteLine($"Commiting partition {blockOrdinal} => {base64BlockId}, {String.Join(" ", bytes)}");

                // Upload the block
                return client.StageBlockInternal(
                    base64BlockId,
                    partition,
                    null,
                    blobAccessConditions?.LeaseAccessConditions,
                    progressHandler,
                    async,
                    cancellationToken);
            }

            // Commit a series of partitions
            Task<Response<BlobContentInfo>> CommitBlockListAsync(
                bool async,
                CancellationToken cancellation)
            {
                var base64BlockIds = blockMap.OrderBy(kvp => kvp.Key).Select(kvp => kvp.Value).ToArray();
                //Console.WriteLine($"Commiting block list:\n{String.Join("\n", base64BlockIds)}");

                return
                    client.CommitBlockListInternal(
                        base64BlockIds,
                        blobHttpHeaders,
                        metadata,
                        blobAccessConditions,
                        accessTier,
                        async,
                        cancellationToken);
            }
        }
        #endregion Upload

        /// <summary>
        /// Performs a transform on the data for uploads. It is a no-op by default.
        /// </summary>
        /// <param name="content">Content to transform.</param>
        /// <param name="metadata">Content metadata to transform.</param>
        /// <returns>Transformed content stream and metadata.</returns>
        internal virtual (Stream, Metadata) TransformContent(Stream content, Metadata metadata)
        {
            return (content, metadata); // no-op
        }
    }
}<|MERGE_RESOLUTION|>--- conflicted
+++ resolved
@@ -437,11 +437,7 @@
 #pragma warning restore AZC0002 // Client method should have cancellationToken as the last optional parameter
 
         /// <summary>
-<<<<<<< HEAD
-        /// The <see cref="Upload(Stream, BlobHttpHeaders?, Metadata, BlobAccessConditions?, IProgress{StorageProgress}, AccessTier?, StorageTransferOptions, CancellationToken)"/>
-=======
-        /// The <see cref="Upload(Stream, BlobHttpHeaders, Metadata, BlobAccessConditions?, IProgress{StorageProgress}, AccessTier?, ParallelTransferOptions, CancellationToken)"/>
->>>>>>> 73551953
+        /// The <see cref="Upload(Stream, BlobHttpHeaders, Metadata, BlobAccessConditions?, IProgress{StorageProgress}, AccessTier?, StorageTransferOptions, CancellationToken)"/>
         /// operation creates a new block blob or updates the content of an
         /// existing block blob.  Updating an existing block blob overwrites
         /// any existing metadata on the blob.
@@ -514,11 +510,7 @@
                 .EnsureCompleted();
 
         /// <summary>
-<<<<<<< HEAD
-        /// The <see cref="Upload(FileInfo, BlobHttpHeaders?, Metadata, BlobAccessConditions?, IProgress{StorageProgress}, AccessTier?, StorageTransferOptions, CancellationToken)"/>
-=======
-        /// The <see cref="Upload(FileInfo, BlobHttpHeaders, Metadata, BlobAccessConditions?, IProgress{StorageProgress}, AccessTier?, ParallelTransferOptions, CancellationToken)"/>
->>>>>>> 73551953
+        /// The <see cref="Upload(FileInfo, BlobHttpHeaders, Metadata, BlobAccessConditions?, IProgress{StorageProgress}, AccessTier?, StorageTransferOptions, CancellationToken)"/>
         /// operation creates a new block blob or updates the content of an
         /// existing block blob.  Updating an existing block blob overwrites
         /// any existing metadata on the blob.
@@ -591,11 +583,7 @@
                 .EnsureCompleted();
 
         /// <summary>
-<<<<<<< HEAD
-        /// The <see cref="UploadAsync(Stream, BlobHttpHeaders?, Metadata, BlobAccessConditions?, IProgress{StorageProgress}, AccessTier?, StorageTransferOptions, CancellationToken)"/>
-=======
-        /// The <see cref="UploadAsync(Stream, BlobHttpHeaders, Metadata, BlobAccessConditions?, IProgress{StorageProgress}, AccessTier?, ParallelTransferOptions, CancellationToken)"/>
->>>>>>> 73551953
+        /// The <see cref="UploadAsync(Stream, BlobHttpHeaders, Metadata, BlobAccessConditions?, IProgress{StorageProgress}, AccessTier?, StorageTransferOptions, CancellationToken)"/>
         /// operation creates a new block blob or updates the content of an
         /// existing block blob.  Updating an existing block blob overwrites
         /// any existing metadata on the blob.
@@ -667,11 +655,7 @@
                 cancellationToken: cancellationToken);
 
         /// <summary>
-<<<<<<< HEAD
-        /// The <see cref="UploadAsync(FileInfo, BlobHttpHeaders?, Metadata, BlobAccessConditions?, IProgress{StorageProgress}, AccessTier?, StorageTransferOptions, CancellationToken)"/>
-=======
-        /// The <see cref="UploadAsync(FileInfo, BlobHttpHeaders, Metadata, BlobAccessConditions?, IProgress{StorageProgress}, AccessTier?, ParallelTransferOptions, CancellationToken)"/>
->>>>>>> 73551953
+        /// The <see cref="UploadAsync(FileInfo, BlobHttpHeaders, Metadata, BlobAccessConditions?, IProgress{StorageProgress}, AccessTier?, StorageTransferOptions, CancellationToken)"/>
         /// operation creates a new block blob or updates the content of an
         /// existing block blob.  Updating an existing block blob overwrites
         /// any existing metadata on the blob.
