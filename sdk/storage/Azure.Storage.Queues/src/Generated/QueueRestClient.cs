// Copyright (c) Microsoft Corporation. All rights reserved.
// Licensed under the MIT License.

// This file was automatically generated.  Do not edit.

#pragma warning disable IDE0016 // Null check can be simplified
#pragma warning disable IDE0017 // Variable declaration can be inlined
#pragma warning disable IDE0018 // Object initialization can be simplified
#pragma warning disable SA1402  // File may only contain a single type

#region Service
namespace Azure.Storage.Queues
{
    /// <summary>
    /// Azure Queue Storage
    /// </summary>
    internal static partial class QueueRestClient
    {
        #region Service operations
        /// <summary>
        /// Service operations for Azure Queue Storage
        /// </summary>
        public static partial class Service
        {
            #region Service.SetPropertiesAsync
            /// <summary>
            /// Sets properties for a storage account's Queue service endpoint, including properties for Storage Analytics and CORS (Cross-Origin Resource Sharing) rules
            /// </summary>
            /// <param name="pipeline">The pipeline used for sending requests.</param>
            /// <param name="resourceUri">The URL of the service account, queue or message that is the targe of the desired operation.</param>
            /// <param name="properties">The StorageService properties.</param>
            /// <param name="timeout">The The timeout parameter is expressed in seconds. For more information, see <a href="https://docs.microsoft.com/en-us/rest/api/storageservices/setting-timeouts-for-queue-service-operations">Setting Timeouts for Queue Service Operations.</a></param>
            /// <param name="requestId">Provides a client-generated, opaque value with a 1 KB character limit that is recorded in the analytics logs when storage analytics logging is enabled.</param>
            /// <param name="async">Whether to invoke the operation asynchronously.  The default value is true.</param>
            /// <param name="operationName">Operation name.</param>
            /// <param name="cancellationToken">Cancellation token.</param>
            /// <returns>Azure.Response</returns>
            public static async System.Threading.Tasks.ValueTask<Azure.Response> SetPropertiesAsync(
                Azure.Core.Pipeline.HttpPipeline pipeline,
                System.Uri resourceUri,
                Azure.Storage.Queues.Models.QueueServiceProperties properties,
                int? timeout = default,
                string requestId = default,
                bool async = true,
                string operationName = "Azure.Storage.Queues.ServiceClient.SetProperties",
                System.Threading.CancellationToken cancellationToken = default)
            {
                Azure.Core.Pipeline.DiagnosticScope _scope = pipeline.Diagnostics.CreateScope(operationName);
                try
                {
                    _scope.AddAttribute("url", resourceUri);
                    _scope.Start();
                    using (Azure.Core.Pipeline.HttpPipelineMessage _message = SetPropertiesAsync_CreateMessage(
                        pipeline,
                        resourceUri,
                        properties,
                        timeout,
                        requestId))
                    {
                        if (async)
                        {
                            // Send the request asynchronously if we're being called via an async path
                            await pipeline.SendAsync(_message, cancellationToken).ConfigureAwait(false);
                        }
                        else
                        {
                            // Send the request synchronously through the API that blocks if we're being called via a sync path
                            // (this is safe because the Task will complete before the user can call Wait)
                            pipeline.Send(_message, cancellationToken);
                        }
                        Azure.Response _response = _message.Response;
                        cancellationToken.ThrowIfCancellationRequested();
                        return SetPropertiesAsync_CreateResponse(_response);
                    }
                }
                catch (System.Exception ex)
                {
                    _scope.Failed(ex);
                    throw;
                }
                finally
                {
                    _scope.Dispose();
                }
            }

            /// <summary>
            /// Create the Service.SetPropertiesAsync request.
            /// </summary>
            /// <param name="pipeline">The pipeline used for sending requests.</param>
            /// <param name="resourceUri">The URL of the service account, queue or message that is the targe of the desired operation.</param>
            /// <param name="properties">The StorageService properties.</param>
            /// <param name="timeout">The The timeout parameter is expressed in seconds. For more information, see <a href="https://docs.microsoft.com/en-us/rest/api/storageservices/setting-timeouts-for-queue-service-operations">Setting Timeouts for Queue Service Operations.</a></param>
            /// <param name="requestId">Provides a client-generated, opaque value with a 1 KB character limit that is recorded in the analytics logs when storage analytics logging is enabled.</param>
            /// <returns>The Service.SetPropertiesAsync Message.</returns>
            internal static Azure.Core.Pipeline.HttpPipelineMessage SetPropertiesAsync_CreateMessage(
                Azure.Core.Pipeline.HttpPipeline pipeline,
                System.Uri resourceUri,
                Azure.Storage.Queues.Models.QueueServiceProperties properties,
                int? timeout = default,
                string requestId = default)
            {
                // Validation
                if (resourceUri == null)
                {
                    throw new System.ArgumentNullException(nameof(resourceUri));
                }
                if (properties == null)
                {
                    throw new System.ArgumentNullException(nameof(properties));
                }

                // Create the request
                Azure.Core.Pipeline.HttpPipelineMessage _message = pipeline.CreateMessage();
                Azure.Core.Http.Request _request = _message.Request;

                // Set the endpoint
                _request.Method = Azure.Core.Pipeline.RequestMethod.Put;
                _request.Uri.Reset(resourceUri);
                _request.Uri.AppendQuery("restype", "service");
                _request.Uri.AppendQuery("comp", "properties");
                if (timeout != null) { _request.Uri.AppendQuery("timeout", System.Uri.EscapeDataString(timeout.Value.ToString(System.Globalization.CultureInfo.InvariantCulture))); }

                // Add request headers
                _request.Headers.SetValue("x-ms-version", "2018-11-09");
                if (requestId != null) { _request.Headers.SetValue("x-ms-client-request-id", requestId); }

                // Create the body
                System.Xml.Linq.XElement _body = Azure.Storage.Queues.Models.QueueServiceProperties.ToXml(properties, "StorageServiceProperties", "");
                string _text = _body.ToString(System.Xml.Linq.SaveOptions.DisableFormatting);
                _request.Headers.SetValue("Content-Type", "application/xml");
                _request.Headers.SetValue("Content-Length", _text.Length.ToString(System.Globalization.CultureInfo.InvariantCulture));
                _request.Content = Azure.Core.Pipeline.HttpPipelineRequestContent.Create(System.Text.Encoding.UTF8.GetBytes(_text));

                return _message;
            }

            /// <summary>
            /// Create the Service.SetPropertiesAsync response or throw a failure exception.
            /// </summary>
            /// <param name="response">The raw Response.</param>
            /// <returns>The Service.SetPropertiesAsync Azure.Response.</returns>
            internal static Azure.Response SetPropertiesAsync_CreateResponse(
                Azure.Response response)
            {
                // Process the response
                switch (response.Status)
                {
                    case 202:
                    {
                        return response;
                    }
                    default:
                    {
                        // Create the result
                        System.Xml.Linq.XDocument _xml = System.Xml.Linq.XDocument.Load(response.ContentStream, System.Xml.Linq.LoadOptions.PreserveWhitespace);
                        Azure.Storage.Queues.Models.StorageError _value = Azure.Storage.Queues.Models.StorageError.FromXml(_xml.Root);

                        throw _value.CreateException(response);
                    }
                }
            }
            #endregion Service.SetPropertiesAsync

            #region Service.GetPropertiesAsync
            /// <summary>
            /// gets the properties of a storage account's Queue service, including properties for Storage Analytics and CORS (Cross-Origin Resource Sharing) rules.
            /// </summary>
            /// <param name="pipeline">The pipeline used for sending requests.</param>
            /// <param name="resourceUri">The URL of the service account, queue or message that is the targe of the desired operation.</param>
            /// <param name="timeout">The The timeout parameter is expressed in seconds. For more information, see <a href="https://docs.microsoft.com/en-us/rest/api/storageservices/setting-timeouts-for-queue-service-operations">Setting Timeouts for Queue Service Operations.</a></param>
            /// <param name="requestId">Provides a client-generated, opaque value with a 1 KB character limit that is recorded in the analytics logs when storage analytics logging is enabled.</param>
            /// <param name="async">Whether to invoke the operation asynchronously.  The default value is true.</param>
            /// <param name="operationName">Operation name.</param>
            /// <param name="cancellationToken">Cancellation token.</param>
            /// <returns>Storage Service Properties.</returns>
            public static async System.Threading.Tasks.ValueTask<Azure.Response<Azure.Storage.Queues.Models.QueueServiceProperties>> GetPropertiesAsync(
                Azure.Core.Pipeline.HttpPipeline pipeline,
                System.Uri resourceUri,
                int? timeout = default,
                string requestId = default,
                bool async = true,
                string operationName = "Azure.Storage.Queues.ServiceClient.GetProperties",
                System.Threading.CancellationToken cancellationToken = default)
            {
                Azure.Core.Pipeline.DiagnosticScope _scope = pipeline.Diagnostics.CreateScope(operationName);
                try
                {
                    _scope.AddAttribute("url", resourceUri);
                    _scope.Start();
                    using (Azure.Core.Pipeline.HttpPipelineMessage _message = GetPropertiesAsync_CreateMessage(
                        pipeline,
                        resourceUri,
                        timeout,
                        requestId))
                    {
                        if (async)
                        {
                            // Send the request asynchronously if we're being called via an async path
                            await pipeline.SendAsync(_message, cancellationToken).ConfigureAwait(false);
                        }
                        else
                        {
                            // Send the request synchronously through the API that blocks if we're being called via a sync path
                            // (this is safe because the Task will complete before the user can call Wait)
                            pipeline.Send(_message, cancellationToken);
                        }
                        Azure.Response _response = _message.Response;
                        cancellationToken.ThrowIfCancellationRequested();
                        return GetPropertiesAsync_CreateResponse(_response);
                    }
                }
                catch (System.Exception ex)
                {
                    _scope.Failed(ex);
                    throw;
                }
                finally
                {
                    _scope.Dispose();
                }
            }

            /// <summary>
            /// Create the Service.GetPropertiesAsync request.
            /// </summary>
            /// <param name="pipeline">The pipeline used for sending requests.</param>
            /// <param name="resourceUri">The URL of the service account, queue or message that is the targe of the desired operation.</param>
            /// <param name="timeout">The The timeout parameter is expressed in seconds. For more information, see <a href="https://docs.microsoft.com/en-us/rest/api/storageservices/setting-timeouts-for-queue-service-operations">Setting Timeouts for Queue Service Operations.</a></param>
            /// <param name="requestId">Provides a client-generated, opaque value with a 1 KB character limit that is recorded in the analytics logs when storage analytics logging is enabled.</param>
            /// <returns>The Service.GetPropertiesAsync Message.</returns>
            internal static Azure.Core.Pipeline.HttpPipelineMessage GetPropertiesAsync_CreateMessage(
                Azure.Core.Pipeline.HttpPipeline pipeline,
                System.Uri resourceUri,
                int? timeout = default,
                string requestId = default)
            {
                // Validation
                if (resourceUri == null)
                {
                    throw new System.ArgumentNullException(nameof(resourceUri));
                }

                // Create the request
                Azure.Core.Pipeline.HttpPipelineMessage _message = pipeline.CreateMessage();
                Azure.Core.Http.Request _request = _message.Request;

                // Set the endpoint
                _request.Method = Azure.Core.Pipeline.RequestMethod.Get;
                _request.Uri.Reset(resourceUri);
                _request.Uri.AppendQuery("restype", "service");
                _request.Uri.AppendQuery("comp", "properties");
                if (timeout != null) { _request.Uri.AppendQuery("timeout", System.Uri.EscapeDataString(timeout.Value.ToString(System.Globalization.CultureInfo.InvariantCulture))); }

                // Add request headers
                _request.Headers.SetValue("x-ms-version", "2018-11-09");
                if (requestId != null) { _request.Headers.SetValue("x-ms-client-request-id", requestId); }

                return _message;
            }

            /// <summary>
            /// Create the Service.GetPropertiesAsync response or throw a failure exception.
            /// </summary>
            /// <param name="response">The raw Response.</param>
            /// <returns>The Service.GetPropertiesAsync Azure.Response{Azure.Storage.Queues.Models.QueueServiceProperties}.</returns>
            internal static Azure.Response<Azure.Storage.Queues.Models.QueueServiceProperties> GetPropertiesAsync_CreateResponse(
                Azure.Response response)
            {
                // Process the response
                switch (response.Status)
                {
                    case 200:
                    {
                        // Create the result
                        System.Xml.Linq.XDocument _xml = System.Xml.Linq.XDocument.Load(response.ContentStream, System.Xml.Linq.LoadOptions.PreserveWhitespace);
                        Azure.Storage.Queues.Models.QueueServiceProperties _value = Azure.Storage.Queues.Models.QueueServiceProperties.FromXml(_xml.Root);

                        // Create the response
                        return Response.FromValue(_value, response);
                    }
                    default:
                    {
                        // Create the result
                        System.Xml.Linq.XDocument _xml = System.Xml.Linq.XDocument.Load(response.ContentStream, System.Xml.Linq.LoadOptions.PreserveWhitespace);
                        Azure.Storage.Queues.Models.StorageError _value = Azure.Storage.Queues.Models.StorageError.FromXml(_xml.Root);

                        throw _value.CreateException(response);
                    }
                }
            }
            #endregion Service.GetPropertiesAsync

            #region Service.GetStatisticsAsync
            /// <summary>
            /// Retrieves statistics related to replication for the Queue service. It is only available on the secondary location endpoint when read-access geo-redundant replication is enabled for the storage account.
            /// </summary>
            /// <param name="pipeline">The pipeline used for sending requests.</param>
            /// <param name="resourceUri">The URL of the service account, queue or message that is the targe of the desired operation.</param>
            /// <param name="timeout">The The timeout parameter is expressed in seconds. For more information, see <a href="https://docs.microsoft.com/en-us/rest/api/storageservices/setting-timeouts-for-queue-service-operations">Setting Timeouts for Queue Service Operations.</a></param>
            /// <param name="requestId">Provides a client-generated, opaque value with a 1 KB character limit that is recorded in the analytics logs when storage analytics logging is enabled.</param>
            /// <param name="async">Whether to invoke the operation asynchronously.  The default value is true.</param>
            /// <param name="operationName">Operation name.</param>
            /// <param name="cancellationToken">Cancellation token.</param>
            /// <returns>Statistics for the storage service.</returns>
            public static async System.Threading.Tasks.ValueTask<Azure.Response<Azure.Storage.Queues.Models.QueueServiceStatistics>> GetStatisticsAsync(
                Azure.Core.Pipeline.HttpPipeline pipeline,
                System.Uri resourceUri,
                int? timeout = default,
                string requestId = default,
                bool async = true,
                string operationName = "Azure.Storage.Queues.ServiceClient.GetStatistics",
                System.Threading.CancellationToken cancellationToken = default)
            {
                Azure.Core.Pipeline.DiagnosticScope _scope = pipeline.Diagnostics.CreateScope(operationName);
                try
                {
                    _scope.AddAttribute("url", resourceUri);
                    _scope.Start();
                    using (Azure.Core.Pipeline.HttpPipelineMessage _message = GetStatisticsAsync_CreateMessage(
                        pipeline,
                        resourceUri,
                        timeout,
                        requestId))
                    {
                        if (async)
                        {
                            // Send the request asynchronously if we're being called via an async path
                            await pipeline.SendAsync(_message, cancellationToken).ConfigureAwait(false);
                        }
                        else
                        {
                            // Send the request synchronously through the API that blocks if we're being called via a sync path
                            // (this is safe because the Task will complete before the user can call Wait)
                            pipeline.Send(_message, cancellationToken);
                        }
                        Azure.Response _response = _message.Response;
                        cancellationToken.ThrowIfCancellationRequested();
                        return GetStatisticsAsync_CreateResponse(_response);
                    }
                }
                catch (System.Exception ex)
                {
                    _scope.Failed(ex);
                    throw;
                }
                finally
                {
                    _scope.Dispose();
                }
            }

            /// <summary>
            /// Create the Service.GetStatisticsAsync request.
            /// </summary>
            /// <param name="pipeline">The pipeline used for sending requests.</param>
            /// <param name="resourceUri">The URL of the service account, queue or message that is the targe of the desired operation.</param>
            /// <param name="timeout">The The timeout parameter is expressed in seconds. For more information, see <a href="https://docs.microsoft.com/en-us/rest/api/storageservices/setting-timeouts-for-queue-service-operations">Setting Timeouts for Queue Service Operations.</a></param>
            /// <param name="requestId">Provides a client-generated, opaque value with a 1 KB character limit that is recorded in the analytics logs when storage analytics logging is enabled.</param>
            /// <returns>The Service.GetStatisticsAsync Message.</returns>
            internal static Azure.Core.Pipeline.HttpPipelineMessage GetStatisticsAsync_CreateMessage(
                Azure.Core.Pipeline.HttpPipeline pipeline,
                System.Uri resourceUri,
                int? timeout = default,
                string requestId = default)
            {
                // Validation
                if (resourceUri == null)
                {
                    throw new System.ArgumentNullException(nameof(resourceUri));
                }

                // Create the request
                Azure.Core.Pipeline.HttpPipelineMessage _message = pipeline.CreateMessage();
                Azure.Core.Http.Request _request = _message.Request;

                // Set the endpoint
                _request.Method = Azure.Core.Pipeline.RequestMethod.Get;
                _request.Uri.Reset(resourceUri);
                _request.Uri.AppendQuery("restype", "service");
                _request.Uri.AppendQuery("comp", "stats");
                if (timeout != null) { _request.Uri.AppendQuery("timeout", System.Uri.EscapeDataString(timeout.Value.ToString(System.Globalization.CultureInfo.InvariantCulture))); }

                // Add request headers
                _request.Headers.SetValue("x-ms-version", "2018-11-09");
                if (requestId != null) { _request.Headers.SetValue("x-ms-client-request-id", requestId); }

                return _message;
            }

            /// <summary>
            /// Create the Service.GetStatisticsAsync response or throw a failure exception.
            /// </summary>
            /// <param name="response">The raw Response.</param>
            /// <returns>The Service.GetStatisticsAsync Azure.Response{Azure.Storage.Queues.Models.QueueServiceStatistics}.</returns>
            internal static Azure.Response<Azure.Storage.Queues.Models.QueueServiceStatistics> GetStatisticsAsync_CreateResponse(
                Azure.Response response)
            {
                // Process the response
                switch (response.Status)
                {
                    case 200:
                    {
                        // Create the result
                        System.Xml.Linq.XDocument _xml = System.Xml.Linq.XDocument.Load(response.ContentStream, System.Xml.Linq.LoadOptions.PreserveWhitespace);
                        Azure.Storage.Queues.Models.QueueServiceStatistics _value = Azure.Storage.Queues.Models.QueueServiceStatistics.FromXml(_xml.Root);

                        // Create the response
                        return Response.FromValue(_value, response);
                    }
                    default:
                    {
                        // Create the result
                        System.Xml.Linq.XDocument _xml = System.Xml.Linq.XDocument.Load(response.ContentStream, System.Xml.Linq.LoadOptions.PreserveWhitespace);
                        Azure.Storage.Queues.Models.StorageError _value = Azure.Storage.Queues.Models.StorageError.FromXml(_xml.Root);

                        throw _value.CreateException(response);
                    }
                }
            }
            #endregion Service.GetStatisticsAsync

            #region Service.ListQueuesSegmentAsync
            /// <summary>
            /// The List Queues Segment operation returns a list of the queues under the specified account
            /// </summary>
            /// <param name="pipeline">The pipeline used for sending requests.</param>
            /// <param name="resourceUri">The URL of the service account, queue or message that is the targe of the desired operation.</param>
            /// <param name="prefix">Filters the results to return only queues whose name begins with the specified prefix.</param>
            /// <param name="marker">A string value that identifies the portion of the list of queues to be returned with the next listing operation. The operation returns the NextMarker value within the response body if the listing operation did not return all queues remaining to be listed with the current page. The NextMarker value can be used as the value for the marker parameter in a subsequent call to request the next page of list items. The marker value is opaque to the client.</param>
            /// <param name="maxresults">Specifies the maximum number of queues to return. If the request does not specify maxresults, or specifies a value greater than 5000, the server will return up to 5000 items. Note that if the listing operation crosses a partition boundary, then the service will return a continuation token for retrieving the remainder of the results. For this reason, it is possible that the service will return fewer results than specified by maxresults, or than the default of 5000.</param>
            /// <param name="include">Include this parameter to specify that the queues's metadata be returned as part of the response body.</param>
            /// <param name="timeout">The The timeout parameter is expressed in seconds. For more information, see <a href="https://docs.microsoft.com/en-us/rest/api/storageservices/setting-timeouts-for-queue-service-operations">Setting Timeouts for Queue Service Operations.</a></param>
            /// <param name="requestId">Provides a client-generated, opaque value with a 1 KB character limit that is recorded in the analytics logs when storage analytics logging is enabled.</param>
            /// <param name="async">Whether to invoke the operation asynchronously.  The default value is true.</param>
            /// <param name="operationName">Operation name.</param>
            /// <param name="cancellationToken">Cancellation token.</param>
            /// <returns>The object returned when calling List Queues on a Queue Service.</returns>
            public static async System.Threading.Tasks.ValueTask<Azure.Response<Azure.Storage.Queues.Models.QueuesSegment>> ListQueuesSegmentAsync(
                Azure.Core.Pipeline.HttpPipeline pipeline,
                System.Uri resourceUri,
                string prefix = default,
                string marker = default,
                int? maxresults = default,
                System.Collections.Generic.IEnumerable<Azure.Storage.Queues.Models.ListQueuesIncludeType> include = default,
                int? timeout = default,
                string requestId = default,
                bool async = true,
                string operationName = "Azure.Storage.Queues.ServiceClient.ListQueuesSegment",
                System.Threading.CancellationToken cancellationToken = default)
            {
                Azure.Core.Pipeline.DiagnosticScope _scope = pipeline.Diagnostics.CreateScope(operationName);
                try
                {
                    _scope.AddAttribute("url", resourceUri);
                    _scope.Start();
                    using (Azure.Core.Pipeline.HttpPipelineMessage _message = ListQueuesSegmentAsync_CreateMessage(
                        pipeline,
                        resourceUri,
                        prefix,
                        marker,
                        maxresults,
                        include,
                        timeout,
                        requestId))
                    {
                        if (async)
                        {
                            // Send the request asynchronously if we're being called via an async path
                            await pipeline.SendAsync(_message, cancellationToken).ConfigureAwait(false);
                        }
                        else
                        {
                            // Send the request synchronously through the API that blocks if we're being called via a sync path
                            // (this is safe because the Task will complete before the user can call Wait)
                            pipeline.Send(_message, cancellationToken);
                        }
                        Azure.Response _response = _message.Response;
                        cancellationToken.ThrowIfCancellationRequested();
                        return ListQueuesSegmentAsync_CreateResponse(_response);
                    }
                }
                catch (System.Exception ex)
                {
                    _scope.Failed(ex);
                    throw;
                }
                finally
                {
                    _scope.Dispose();
                }
            }

            /// <summary>
            /// Create the Service.ListQueuesSegmentAsync request.
            /// </summary>
            /// <param name="pipeline">The pipeline used for sending requests.</param>
            /// <param name="resourceUri">The URL of the service account, queue or message that is the targe of the desired operation.</param>
            /// <param name="prefix">Filters the results to return only queues whose name begins with the specified prefix.</param>
            /// <param name="marker">A string value that identifies the portion of the list of queues to be returned with the next listing operation. The operation returns the NextMarker value within the response body if the listing operation did not return all queues remaining to be listed with the current page. The NextMarker value can be used as the value for the marker parameter in a subsequent call to request the next page of list items. The marker value is opaque to the client.</param>
            /// <param name="maxresults">Specifies the maximum number of queues to return. If the request does not specify maxresults, or specifies a value greater than 5000, the server will return up to 5000 items. Note that if the listing operation crosses a partition boundary, then the service will return a continuation token for retrieving the remainder of the results. For this reason, it is possible that the service will return fewer results than specified by maxresults, or than the default of 5000.</param>
            /// <param name="include">Include this parameter to specify that the queues's metadata be returned as part of the response body.</param>
            /// <param name="timeout">The The timeout parameter is expressed in seconds. For more information, see <a href="https://docs.microsoft.com/en-us/rest/api/storageservices/setting-timeouts-for-queue-service-operations">Setting Timeouts for Queue Service Operations.</a></param>
            /// <param name="requestId">Provides a client-generated, opaque value with a 1 KB character limit that is recorded in the analytics logs when storage analytics logging is enabled.</param>
            /// <returns>The Service.ListQueuesSegmentAsync Message.</returns>
            internal static Azure.Core.Pipeline.HttpPipelineMessage ListQueuesSegmentAsync_CreateMessage(
                Azure.Core.Pipeline.HttpPipeline pipeline,
                System.Uri resourceUri,
                string prefix = default,
                string marker = default,
                int? maxresults = default,
                System.Collections.Generic.IEnumerable<Azure.Storage.Queues.Models.ListQueuesIncludeType> include = default,
                int? timeout = default,
                string requestId = default)
            {
                // Validation
                if (resourceUri == null)
                {
                    throw new System.ArgumentNullException(nameof(resourceUri));
                }

                // Create the request
                Azure.Core.Pipeline.HttpPipelineMessage _message = pipeline.CreateMessage();
                Azure.Core.Http.Request _request = _message.Request;

                // Set the endpoint
                _request.Method = Azure.Core.Pipeline.RequestMethod.Get;
                _request.Uri.Reset(resourceUri);
                _request.Uri.AppendQuery("comp", "list");
                if (prefix != null) { _request.Uri.AppendQuery("prefix", System.Uri.EscapeDataString(prefix)); }
                if (marker != null) { _request.Uri.AppendQuery("marker", System.Uri.EscapeDataString(marker)); }
                if (maxresults != null) { _request.Uri.AppendQuery("maxresults", System.Uri.EscapeDataString(maxresults.Value.ToString(System.Globalization.CultureInfo.InvariantCulture))); }
                if (include != null) { _request.Uri.AppendQuery("include", System.Uri.EscapeDataString(string.Join(",", System.Linq.Enumerable.Select(include, item => Azure.Storage.Queues.QueueRestClient.Serialization.ToString(item))))); }
                if (timeout != null) { _request.Uri.AppendQuery("timeout", System.Uri.EscapeDataString(timeout.Value.ToString(System.Globalization.CultureInfo.InvariantCulture))); }

                // Add request headers
                _request.Headers.SetValue("x-ms-version", "2018-11-09");
                if (requestId != null) { _request.Headers.SetValue("x-ms-client-request-id", requestId); }

                return _message;
            }

            /// <summary>
            /// Create the Service.ListQueuesSegmentAsync response or throw a failure exception.
            /// </summary>
            /// <param name="response">The raw Response.</param>
            /// <returns>The Service.ListQueuesSegmentAsync Azure.Response{Azure.Storage.Queues.Models.QueuesSegment}.</returns>
            internal static Azure.Response<Azure.Storage.Queues.Models.QueuesSegment> ListQueuesSegmentAsync_CreateResponse(
                Azure.Response response)
            {
                // Process the response
                switch (response.Status)
                {
                    case 200:
                    {
                        // Create the result
                        System.Xml.Linq.XDocument _xml = System.Xml.Linq.XDocument.Load(response.ContentStream, System.Xml.Linq.LoadOptions.PreserveWhitespace);
                        Azure.Storage.Queues.Models.QueuesSegment _value = Azure.Storage.Queues.Models.QueuesSegment.FromXml(_xml.Root);

                        // Create the response
                        return Response.FromValue(_value, response);
                    }
                    default:
                    {
                        // Create the result
                        System.Xml.Linq.XDocument _xml = System.Xml.Linq.XDocument.Load(response.ContentStream, System.Xml.Linq.LoadOptions.PreserveWhitespace);
                        Azure.Storage.Queues.Models.StorageError _value = Azure.Storage.Queues.Models.StorageError.FromXml(_xml.Root);

                        throw _value.CreateException(response);
                    }
                }
            }
            #endregion Service.ListQueuesSegmentAsync
        }
        #endregion Service operations

        #region Queue operations
        /// <summary>
        /// Queue operations for Azure Queue Storage
        /// </summary>
        public static partial class Queue
        {
            #region Queue.CreateAsync
            /// <summary>
            /// creates a new queue under the given account.
            /// </summary>
            /// <param name="pipeline">The pipeline used for sending requests.</param>
            /// <param name="resourceUri">The URL of the service account, queue or message that is the targe of the desired operation.</param>
            /// <param name="timeout">The The timeout parameter is expressed in seconds. For more information, see <a href="https://docs.microsoft.com/en-us/rest/api/storageservices/setting-timeouts-for-queue-service-operations">Setting Timeouts for Queue Service Operations.</a></param>
            /// <param name="metadata">Optional. Include this parameter to specify that the queue's metadata be returned as part of the response body. Note that metadata requested with this parameter must be stored in accordance with the naming restrictions imposed by the 2009-09-19 version of the Queue service. Beginning with this version, all metadata names must adhere to the naming conventions for C# identifiers.</param>
            /// <param name="requestId">Provides a client-generated, opaque value with a 1 KB character limit that is recorded in the analytics logs when storage analytics logging is enabled.</param>
            /// <param name="async">Whether to invoke the operation asynchronously.  The default value is true.</param>
            /// <param name="operationName">Operation name.</param>
            /// <param name="cancellationToken">Cancellation token.</param>
            /// <returns>Azure.Response</returns>
            public static async System.Threading.Tasks.ValueTask<Azure.Response> CreateAsync(
                Azure.Core.Pipeline.HttpPipeline pipeline,
                System.Uri resourceUri,
                int? timeout = default,
                System.Collections.Generic.IDictionary<string, string> metadata = default,
                string requestId = default,
                bool async = true,
                string operationName = "Azure.Storage.Queues.QueueClient.Create",
                System.Threading.CancellationToken cancellationToken = default)
            {
                Azure.Core.Pipeline.DiagnosticScope _scope = pipeline.Diagnostics.CreateScope(operationName);
                try
                {
                    _scope.AddAttribute("url", resourceUri);
                    _scope.Start();
                    using (Azure.Core.Pipeline.HttpPipelineMessage _message = CreateAsync_CreateMessage(
                        pipeline,
                        resourceUri,
                        timeout,
                        metadata,
                        requestId))
                    {
                        if (async)
                        {
                            // Send the request asynchronously if we're being called via an async path
                            await pipeline.SendAsync(_message, cancellationToken).ConfigureAwait(false);
                        }
                        else
                        {
                            // Send the request synchronously through the API that blocks if we're being called via a sync path
                            // (this is safe because the Task will complete before the user can call Wait)
                            pipeline.Send(_message, cancellationToken);
                        }
                        Azure.Response _response = _message.Response;
                        cancellationToken.ThrowIfCancellationRequested();
                        return CreateAsync_CreateResponse(_response);
                    }
                }
                catch (System.Exception ex)
                {
                    _scope.Failed(ex);
                    throw;
                }
                finally
                {
                    _scope.Dispose();
                }
            }

            /// <summary>
            /// Create the Queue.CreateAsync request.
            /// </summary>
            /// <param name="pipeline">The pipeline used for sending requests.</param>
            /// <param name="resourceUri">The URL of the service account, queue or message that is the targe of the desired operation.</param>
            /// <param name="timeout">The The timeout parameter is expressed in seconds. For more information, see <a href="https://docs.microsoft.com/en-us/rest/api/storageservices/setting-timeouts-for-queue-service-operations">Setting Timeouts for Queue Service Operations.</a></param>
            /// <param name="metadata">Optional. Include this parameter to specify that the queue's metadata be returned as part of the response body. Note that metadata requested with this parameter must be stored in accordance with the naming restrictions imposed by the 2009-09-19 version of the Queue service. Beginning with this version, all metadata names must adhere to the naming conventions for C# identifiers.</param>
            /// <param name="requestId">Provides a client-generated, opaque value with a 1 KB character limit that is recorded in the analytics logs when storage analytics logging is enabled.</param>
            /// <returns>The Queue.CreateAsync Message.</returns>
            internal static Azure.Core.Pipeline.HttpPipelineMessage CreateAsync_CreateMessage(
                Azure.Core.Pipeline.HttpPipeline pipeline,
                System.Uri resourceUri,
                int? timeout = default,
                System.Collections.Generic.IDictionary<string, string> metadata = default,
                string requestId = default)
            {
                // Validation
                if (resourceUri == null)
                {
                    throw new System.ArgumentNullException(nameof(resourceUri));
                }

                // Create the request
                Azure.Core.Pipeline.HttpPipelineMessage _message = pipeline.CreateMessage();
                Azure.Core.Http.Request _request = _message.Request;

                // Set the endpoint
                _request.Method = Azure.Core.Pipeline.RequestMethod.Put;
                _request.Uri.Reset(resourceUri);
                if (timeout != null) { _request.Uri.AppendQuery("timeout", System.Uri.EscapeDataString(timeout.Value.ToString(System.Globalization.CultureInfo.InvariantCulture))); }

                // Add request headers
                _request.Headers.SetValue("x-ms-version", "2018-11-09");
                if (metadata != null) {
                    foreach (System.Collections.Generic.KeyValuePair<string, string> _pair in metadata)
                    {
                        _request.Headers.SetValue("x-ms-meta-" + _pair.Key, _pair.Value);
                    }
                }
                if (requestId != null) { _request.Headers.SetValue("x-ms-client-request-id", requestId); }

                return _message;
            }

            /// <summary>
            /// Create the Queue.CreateAsync response or throw a failure exception.
            /// </summary>
            /// <param name="response">The raw Response.</param>
            /// <returns>The Queue.CreateAsync Azure.Response.</returns>
            internal static Azure.Response CreateAsync_CreateResponse(
                Azure.Response response)
            {
                // Process the response
                switch (response.Status)
                {
                    case 201:
                    {
                        return response;
                    }
                    case 204:
                    {
                        return response;
                    }
                    default:
                    {
                        // Create the result
                        System.Xml.Linq.XDocument _xml = System.Xml.Linq.XDocument.Load(response.ContentStream, System.Xml.Linq.LoadOptions.PreserveWhitespace);
                        Azure.Storage.Queues.Models.StorageError _value = Azure.Storage.Queues.Models.StorageError.FromXml(_xml.Root);

                        throw _value.CreateException(response);
                    }
                }
            }
            #endregion Queue.CreateAsync

            #region Queue.DeleteAsync
            /// <summary>
            /// operation permanently deletes the specified queue
            /// </summary>
            /// <param name="pipeline">The pipeline used for sending requests.</param>
            /// <param name="resourceUri">The URL of the service account, queue or message that is the targe of the desired operation.</param>
            /// <param name="timeout">The The timeout parameter is expressed in seconds. For more information, see <a href="https://docs.microsoft.com/en-us/rest/api/storageservices/setting-timeouts-for-queue-service-operations">Setting Timeouts for Queue Service Operations.</a></param>
            /// <param name="requestId">Provides a client-generated, opaque value with a 1 KB character limit that is recorded in the analytics logs when storage analytics logging is enabled.</param>
            /// <param name="async">Whether to invoke the operation asynchronously.  The default value is true.</param>
            /// <param name="operationName">Operation name.</param>
            /// <param name="cancellationToken">Cancellation token.</param>
            /// <returns>Azure.Response</returns>
            public static async System.Threading.Tasks.ValueTask<Azure.Response> DeleteAsync(
                Azure.Core.Pipeline.HttpPipeline pipeline,
                System.Uri resourceUri,
                int? timeout = default,
                string requestId = default,
                bool async = true,
                string operationName = "Azure.Storage.Queues.QueueClient.Delete",
                System.Threading.CancellationToken cancellationToken = default)
            {
                Azure.Core.Pipeline.DiagnosticScope _scope = pipeline.Diagnostics.CreateScope(operationName);
                try
                {
                    _scope.AddAttribute("url", resourceUri);
                    _scope.Start();
                    using (Azure.Core.Pipeline.HttpPipelineMessage _message = DeleteAsync_CreateMessage(
                        pipeline,
                        resourceUri,
                        timeout,
                        requestId))
                    {
                        if (async)
                        {
                            // Send the request asynchronously if we're being called via an async path
                            await pipeline.SendAsync(_message, cancellationToken).ConfigureAwait(false);
                        }
                        else
                        {
                            // Send the request synchronously through the API that blocks if we're being called via a sync path
                            // (this is safe because the Task will complete before the user can call Wait)
                            pipeline.Send(_message, cancellationToken);
                        }
                        Azure.Response _response = _message.Response;
                        cancellationToken.ThrowIfCancellationRequested();
                        return DeleteAsync_CreateResponse(_response);
                    }
                }
                catch (System.Exception ex)
                {
                    _scope.Failed(ex);
                    throw;
                }
                finally
                {
                    _scope.Dispose();
                }
            }

            /// <summary>
            /// Create the Queue.DeleteAsync request.
            /// </summary>
            /// <param name="pipeline">The pipeline used for sending requests.</param>
            /// <param name="resourceUri">The URL of the service account, queue or message that is the targe of the desired operation.</param>
            /// <param name="timeout">The The timeout parameter is expressed in seconds. For more information, see <a href="https://docs.microsoft.com/en-us/rest/api/storageservices/setting-timeouts-for-queue-service-operations">Setting Timeouts for Queue Service Operations.</a></param>
            /// <param name="requestId">Provides a client-generated, opaque value with a 1 KB character limit that is recorded in the analytics logs when storage analytics logging is enabled.</param>
            /// <returns>The Queue.DeleteAsync Message.</returns>
            internal static Azure.Core.Pipeline.HttpPipelineMessage DeleteAsync_CreateMessage(
                Azure.Core.Pipeline.HttpPipeline pipeline,
                System.Uri resourceUri,
                int? timeout = default,
                string requestId = default)
            {
                // Validation
                if (resourceUri == null)
                {
                    throw new System.ArgumentNullException(nameof(resourceUri));
                }

                // Create the request
                Azure.Core.Pipeline.HttpPipelineMessage _message = pipeline.CreateMessage();
                Azure.Core.Http.Request _request = _message.Request;

                // Set the endpoint
                _request.Method = Azure.Core.Pipeline.RequestMethod.Delete;
                _request.Uri.Reset(resourceUri);
                if (timeout != null) { _request.Uri.AppendQuery("timeout", System.Uri.EscapeDataString(timeout.Value.ToString(System.Globalization.CultureInfo.InvariantCulture))); }

                // Add request headers
                _request.Headers.SetValue("x-ms-version", "2018-11-09");
                if (requestId != null) { _request.Headers.SetValue("x-ms-client-request-id", requestId); }

                return _message;
            }

            /// <summary>
            /// Create the Queue.DeleteAsync response or throw a failure exception.
            /// </summary>
            /// <param name="response">The raw Response.</param>
            /// <returns>The Queue.DeleteAsync Azure.Response.</returns>
            internal static Azure.Response DeleteAsync_CreateResponse(
                Azure.Response response)
            {
                // Process the response
                switch (response.Status)
                {
                    case 204:
                    {
                        return response;
                    }
                    default:
                    {
                        // Create the result
                        System.Xml.Linq.XDocument _xml = System.Xml.Linq.XDocument.Load(response.ContentStream, System.Xml.Linq.LoadOptions.PreserveWhitespace);
                        Azure.Storage.Queues.Models.StorageError _value = Azure.Storage.Queues.Models.StorageError.FromXml(_xml.Root);

                        throw _value.CreateException(response);
                    }
                }
            }
            #endregion Queue.DeleteAsync

            #region Queue.GetPropertiesAsync
            /// <summary>
            /// Retrieves user-defined metadata and queue properties on the specified queue. Metadata is associated with the queue as name-values pairs.
            /// </summary>
            /// <param name="pipeline">The pipeline used for sending requests.</param>
            /// <param name="resourceUri">The URL of the service account, queue or message that is the targe of the desired operation.</param>
            /// <param name="timeout">The The timeout parameter is expressed in seconds. For more information, see <a href="https://docs.microsoft.com/en-us/rest/api/storageservices/setting-timeouts-for-queue-service-operations">Setting Timeouts for Queue Service Operations.</a></param>
            /// <param name="requestId">Provides a client-generated, opaque value with a 1 KB character limit that is recorded in the analytics logs when storage analytics logging is enabled.</param>
            /// <param name="async">Whether to invoke the operation asynchronously.  The default value is true.</param>
            /// <param name="operationName">Operation name.</param>
            /// <param name="cancellationToken">Cancellation token.</param>
            /// <returns>Azure.Response{Azure.Storage.Queues.Models.QueueProperties}</returns>
            public static async System.Threading.Tasks.ValueTask<Azure.Response<Azure.Storage.Queues.Models.QueueProperties>> GetPropertiesAsync(
                Azure.Core.Pipeline.HttpPipeline pipeline,
                System.Uri resourceUri,
                int? timeout = default,
                string requestId = default,
                bool async = true,
                string operationName = "Azure.Storage.Queues.QueueClient.GetProperties",
                System.Threading.CancellationToken cancellationToken = default)
            {
                Azure.Core.Pipeline.DiagnosticScope _scope = pipeline.Diagnostics.CreateScope(operationName);
                try
                {
                    _scope.AddAttribute("url", resourceUri);
                    _scope.Start();
                    using (Azure.Core.Pipeline.HttpPipelineMessage _message = GetPropertiesAsync_CreateMessage(
                        pipeline,
                        resourceUri,
                        timeout,
                        requestId))
                    {
                        if (async)
                        {
                            // Send the request asynchronously if we're being called via an async path
                            await pipeline.SendAsync(_message, cancellationToken).ConfigureAwait(false);
                        }
                        else
                        {
                            // Send the request synchronously through the API that blocks if we're being called via a sync path
                            // (this is safe because the Task will complete before the user can call Wait)
                            pipeline.Send(_message, cancellationToken);
                        }
                        Azure.Response _response = _message.Response;
                        cancellationToken.ThrowIfCancellationRequested();
                        return GetPropertiesAsync_CreateResponse(_response);
                    }
                }
                catch (System.Exception ex)
                {
                    _scope.Failed(ex);
                    throw;
                }
                finally
                {
                    _scope.Dispose();
                }
            }

            /// <summary>
            /// Create the Queue.GetPropertiesAsync request.
            /// </summary>
            /// <param name="pipeline">The pipeline used for sending requests.</param>
            /// <param name="resourceUri">The URL of the service account, queue or message that is the targe of the desired operation.</param>
            /// <param name="timeout">The The timeout parameter is expressed in seconds. For more information, see <a href="https://docs.microsoft.com/en-us/rest/api/storageservices/setting-timeouts-for-queue-service-operations">Setting Timeouts for Queue Service Operations.</a></param>
            /// <param name="requestId">Provides a client-generated, opaque value with a 1 KB character limit that is recorded in the analytics logs when storage analytics logging is enabled.</param>
            /// <returns>The Queue.GetPropertiesAsync Message.</returns>
            internal static Azure.Core.Pipeline.HttpPipelineMessage GetPropertiesAsync_CreateMessage(
                Azure.Core.Pipeline.HttpPipeline pipeline,
                System.Uri resourceUri,
                int? timeout = default,
                string requestId = default)
            {
                // Validation
                if (resourceUri == null)
                {
                    throw new System.ArgumentNullException(nameof(resourceUri));
                }

                // Create the request
                Azure.Core.Pipeline.HttpPipelineMessage _message = pipeline.CreateMessage();
                Azure.Core.Http.Request _request = _message.Request;

                // Set the endpoint
                _request.Method = Azure.Core.Pipeline.RequestMethod.Get;
                _request.Uri.Reset(resourceUri);
                _request.Uri.AppendQuery("comp", "metadata");
                if (timeout != null) { _request.Uri.AppendQuery("timeout", System.Uri.EscapeDataString(timeout.Value.ToString(System.Globalization.CultureInfo.InvariantCulture))); }

                // Add request headers
                _request.Headers.SetValue("x-ms-version", "2018-11-09");
                if (requestId != null) { _request.Headers.SetValue("x-ms-client-request-id", requestId); }

                return _message;
            }

            /// <summary>
            /// Create the Queue.GetPropertiesAsync response or throw a failure exception.
            /// </summary>
            /// <param name="response">The raw Response.</param>
            /// <returns>The Queue.GetPropertiesAsync Azure.Response{Azure.Storage.Queues.Models.QueueProperties}.</returns>
            internal static Azure.Response<Azure.Storage.Queues.Models.QueueProperties> GetPropertiesAsync_CreateResponse(
                Azure.Response response)
            {
                // Process the response
                switch (response.Status)
                {
                    case 200:
                    {
                        // Create the result
                        Azure.Storage.Queues.Models.QueueProperties _value = new Azure.Storage.Queues.Models.QueueProperties();

                        // Get response headers
                        string _header;
                        _value.Metadata = new System.Collections.Generic.Dictionary<string, string>(System.StringComparer.OrdinalIgnoreCase);
                        foreach (Azure.Core.Http.HttpHeader _headerPair in response.Headers)
                        {
                            if (_headerPair.Name.StartsWith("x-ms-meta-", System.StringComparison.InvariantCulture))
                            {
                                _value.Metadata[_headerPair.Name.Substring(10)] = _headerPair.Value;
                            }
                        }
                        if (response.Headers.TryGetValue("x-ms-approximate-messages-count", out _header))
                        {
                            _value.ApproximateMessagesCount = int.Parse(_header, System.Globalization.CultureInfo.InvariantCulture);
                        }

                        // Create the response
                        return Response.FromValue(_value, response);
                    }
                    default:
                    {
                        // Create the result
                        System.Xml.Linq.XDocument _xml = System.Xml.Linq.XDocument.Load(response.ContentStream, System.Xml.Linq.LoadOptions.PreserveWhitespace);
                        Azure.Storage.Queues.Models.StorageError _value = Azure.Storage.Queues.Models.StorageError.FromXml(_xml.Root);

                        throw _value.CreateException(response);
                    }
                }
            }
            #endregion Queue.GetPropertiesAsync

            #region Queue.SetMetadataAsync
            /// <summary>
            /// sets user-defined metadata on the specified queue. Metadata is associated with the queue as name-value pairs.
            /// </summary>
            /// <param name="pipeline">The pipeline used for sending requests.</param>
            /// <param name="resourceUri">The URL of the service account, queue or message that is the targe of the desired operation.</param>
            /// <param name="timeout">The The timeout parameter is expressed in seconds. For more information, see <a href="https://docs.microsoft.com/en-us/rest/api/storageservices/setting-timeouts-for-queue-service-operations">Setting Timeouts for Queue Service Operations.</a></param>
            /// <param name="metadata">Optional. Include this parameter to specify that the queue's metadata be returned as part of the response body. Note that metadata requested with this parameter must be stored in accordance with the naming restrictions imposed by the 2009-09-19 version of the Queue service. Beginning with this version, all metadata names must adhere to the naming conventions for C# identifiers.</param>
            /// <param name="requestId">Provides a client-generated, opaque value with a 1 KB character limit that is recorded in the analytics logs when storage analytics logging is enabled.</param>
            /// <param name="async">Whether to invoke the operation asynchronously.  The default value is true.</param>
            /// <param name="operationName">Operation name.</param>
            /// <param name="cancellationToken">Cancellation token.</param>
            /// <returns>Azure.Response</returns>
            public static async System.Threading.Tasks.ValueTask<Azure.Response> SetMetadataAsync(
                Azure.Core.Pipeline.HttpPipeline pipeline,
                System.Uri resourceUri,
                int? timeout = default,
                System.Collections.Generic.IDictionary<string, string> metadata = default,
                string requestId = default,
                bool async = true,
                string operationName = "Azure.Storage.Queues.QueueClient.SetMetadata",
                System.Threading.CancellationToken cancellationToken = default)
            {
                Azure.Core.Pipeline.DiagnosticScope _scope = pipeline.Diagnostics.CreateScope(operationName);
                try
                {
                    _scope.AddAttribute("url", resourceUri);
                    _scope.Start();
                    using (Azure.Core.Pipeline.HttpPipelineMessage _message = SetMetadataAsync_CreateMessage(
                        pipeline,
                        resourceUri,
                        timeout,
                        metadata,
                        requestId))
                    {
                        if (async)
                        {
                            // Send the request asynchronously if we're being called via an async path
                            await pipeline.SendAsync(_message, cancellationToken).ConfigureAwait(false);
                        }
                        else
                        {
                            // Send the request synchronously through the API that blocks if we're being called via a sync path
                            // (this is safe because the Task will complete before the user can call Wait)
                            pipeline.Send(_message, cancellationToken);
                        }
                        Azure.Response _response = _message.Response;
                        cancellationToken.ThrowIfCancellationRequested();
                        return SetMetadataAsync_CreateResponse(_response);
                    }
                }
                catch (System.Exception ex)
                {
                    _scope.Failed(ex);
                    throw;
                }
                finally
                {
                    _scope.Dispose();
                }
            }

            /// <summary>
            /// Create the Queue.SetMetadataAsync request.
            /// </summary>
            /// <param name="pipeline">The pipeline used for sending requests.</param>
            /// <param name="resourceUri">The URL of the service account, queue or message that is the targe of the desired operation.</param>
            /// <param name="timeout">The The timeout parameter is expressed in seconds. For more information, see <a href="https://docs.microsoft.com/en-us/rest/api/storageservices/setting-timeouts-for-queue-service-operations">Setting Timeouts for Queue Service Operations.</a></param>
            /// <param name="metadata">Optional. Include this parameter to specify that the queue's metadata be returned as part of the response body. Note that metadata requested with this parameter must be stored in accordance with the naming restrictions imposed by the 2009-09-19 version of the Queue service. Beginning with this version, all metadata names must adhere to the naming conventions for C# identifiers.</param>
            /// <param name="requestId">Provides a client-generated, opaque value with a 1 KB character limit that is recorded in the analytics logs when storage analytics logging is enabled.</param>
            /// <returns>The Queue.SetMetadataAsync Message.</returns>
            internal static Azure.Core.Pipeline.HttpPipelineMessage SetMetadataAsync_CreateMessage(
                Azure.Core.Pipeline.HttpPipeline pipeline,
                System.Uri resourceUri,
                int? timeout = default,
                System.Collections.Generic.IDictionary<string, string> metadata = default,
                string requestId = default)
            {
                // Validation
                if (resourceUri == null)
                {
                    throw new System.ArgumentNullException(nameof(resourceUri));
                }

                // Create the request
                Azure.Core.Pipeline.HttpPipelineMessage _message = pipeline.CreateMessage();
                Azure.Core.Http.Request _request = _message.Request;

                // Set the endpoint
                _request.Method = Azure.Core.Pipeline.RequestMethod.Put;
                _request.Uri.Reset(resourceUri);
                _request.Uri.AppendQuery("comp", "metadata");
                if (timeout != null) { _request.Uri.AppendQuery("timeout", System.Uri.EscapeDataString(timeout.Value.ToString(System.Globalization.CultureInfo.InvariantCulture))); }

                // Add request headers
                _request.Headers.SetValue("x-ms-version", "2018-11-09");
                if (metadata != null) {
                    foreach (System.Collections.Generic.KeyValuePair<string, string> _pair in metadata)
                    {
                        _request.Headers.SetValue("x-ms-meta-" + _pair.Key, _pair.Value);
                    }
                }
                if (requestId != null) { _request.Headers.SetValue("x-ms-client-request-id", requestId); }

                return _message;
            }

            /// <summary>
            /// Create the Queue.SetMetadataAsync response or throw a failure exception.
            /// </summary>
            /// <param name="response">The raw Response.</param>
            /// <returns>The Queue.SetMetadataAsync Azure.Response.</returns>
            internal static Azure.Response SetMetadataAsync_CreateResponse(
                Azure.Response response)
            {
                // Process the response
                switch (response.Status)
                {
                    case 204:
                    {
                        return response;
                    }
                    default:
                    {
                        // Create the result
                        System.Xml.Linq.XDocument _xml = System.Xml.Linq.XDocument.Load(response.ContentStream, System.Xml.Linq.LoadOptions.PreserveWhitespace);
                        Azure.Storage.Queues.Models.StorageError _value = Azure.Storage.Queues.Models.StorageError.FromXml(_xml.Root);

                        throw _value.CreateException(response);
                    }
                }
            }
            #endregion Queue.SetMetadataAsync

            #region Queue.GetAccessPolicyAsync
            /// <summary>
            /// returns details about any stored access policies specified on the queue that may be used with Shared Access Signatures.
            /// </summary>
            /// <param name="pipeline">The pipeline used for sending requests.</param>
            /// <param name="resourceUri">The URL of the service account, queue or message that is the targe of the desired operation.</param>
            /// <param name="timeout">The The timeout parameter is expressed in seconds. For more information, see <a href="https://docs.microsoft.com/en-us/rest/api/storageservices/setting-timeouts-for-queue-service-operations">Setting Timeouts for Queue Service Operations.</a></param>
            /// <param name="requestId">Provides a client-generated, opaque value with a 1 KB character limit that is recorded in the analytics logs when storage analytics logging is enabled.</param>
            /// <param name="async">Whether to invoke the operation asynchronously.  The default value is true.</param>
            /// <param name="operationName">Operation name.</param>
            /// <param name="cancellationToken">Cancellation token.</param>
            /// <returns>a collection of signed identifiers</returns>
            public static async System.Threading.Tasks.ValueTask<Azure.Response<System.Collections.Generic.IEnumerable<Azure.Storage.Queues.Models.SignedIdentifier>>> GetAccessPolicyAsync(
                Azure.Core.Pipeline.HttpPipeline pipeline,
                System.Uri resourceUri,
                int? timeout = default,
                string requestId = default,
                bool async = true,
                string operationName = "Azure.Storage.Queues.QueueClient.GetAccessPolicy",
                System.Threading.CancellationToken cancellationToken = default)
            {
                Azure.Core.Pipeline.DiagnosticScope _scope = pipeline.Diagnostics.CreateScope(operationName);
                try
                {
                    _scope.AddAttribute("url", resourceUri);
                    _scope.Start();
                    using (Azure.Core.Pipeline.HttpPipelineMessage _message = GetAccessPolicyAsync_CreateMessage(
                        pipeline,
                        resourceUri,
                        timeout,
                        requestId))
                    {
                        if (async)
                        {
                            // Send the request asynchronously if we're being called via an async path
                            await pipeline.SendAsync(_message, cancellationToken).ConfigureAwait(false);
                        }
                        else
                        {
                            // Send the request synchronously through the API that blocks if we're being called via a sync path
                            // (this is safe because the Task will complete before the user can call Wait)
                            pipeline.Send(_message, cancellationToken);
                        }
                        Azure.Response _response = _message.Response;
                        cancellationToken.ThrowIfCancellationRequested();
                        return GetAccessPolicyAsync_CreateResponse(_response);
                    }
                }
                catch (System.Exception ex)
                {
                    _scope.Failed(ex);
                    throw;
                }
                finally
                {
                    _scope.Dispose();
                }
            }

            /// <summary>
            /// Create the Queue.GetAccessPolicyAsync request.
            /// </summary>
            /// <param name="pipeline">The pipeline used for sending requests.</param>
            /// <param name="resourceUri">The URL of the service account, queue or message that is the targe of the desired operation.</param>
            /// <param name="timeout">The The timeout parameter is expressed in seconds. For more information, see <a href="https://docs.microsoft.com/en-us/rest/api/storageservices/setting-timeouts-for-queue-service-operations">Setting Timeouts for Queue Service Operations.</a></param>
            /// <param name="requestId">Provides a client-generated, opaque value with a 1 KB character limit that is recorded in the analytics logs when storage analytics logging is enabled.</param>
            /// <returns>The Queue.GetAccessPolicyAsync Message.</returns>
            internal static Azure.Core.Pipeline.HttpPipelineMessage GetAccessPolicyAsync_CreateMessage(
                Azure.Core.Pipeline.HttpPipeline pipeline,
                System.Uri resourceUri,
                int? timeout = default,
                string requestId = default)
            {
                // Validation
                if (resourceUri == null)
                {
                    throw new System.ArgumentNullException(nameof(resourceUri));
                }

                // Create the request
                Azure.Core.Pipeline.HttpPipelineMessage _message = pipeline.CreateMessage();
                Azure.Core.Http.Request _request = _message.Request;

                // Set the endpoint
                _request.Method = Azure.Core.Pipeline.RequestMethod.Get;
                _request.Uri.Reset(resourceUri);
                _request.Uri.AppendQuery("comp", "acl");
                if (timeout != null) { _request.Uri.AppendQuery("timeout", System.Uri.EscapeDataString(timeout.Value.ToString(System.Globalization.CultureInfo.InvariantCulture))); }

                // Add request headers
                _request.Headers.SetValue("x-ms-version", "2018-11-09");
                if (requestId != null) { _request.Headers.SetValue("x-ms-client-request-id", requestId); }

                return _message;
            }

            /// <summary>
            /// Create the Queue.GetAccessPolicyAsync response or throw a failure exception.
            /// </summary>
            /// <param name="response">The raw Response.</param>
            /// <returns>The Queue.GetAccessPolicyAsync Azure.Response{System.Collections.Generic.IEnumerable{Azure.Storage.Queues.Models.SignedIdentifier}}.</returns>
            internal static Azure.Response<System.Collections.Generic.IEnumerable<Azure.Storage.Queues.Models.SignedIdentifier>> GetAccessPolicyAsync_CreateResponse(
                Azure.Response response)
            {
                // Process the response
                switch (response.Status)
                {
                    case 200:
                    {
                        // Create the result
                        System.Xml.Linq.XDocument _xml = System.Xml.Linq.XDocument.Load(response.ContentStream, System.Xml.Linq.LoadOptions.PreserveWhitespace);
                        System.Collections.Generic.IEnumerable<Azure.Storage.Queues.Models.SignedIdentifier> _value =
                            System.Linq.Enumerable.ToList(
                                System.Linq.Enumerable.Select(
                                    _xml.Element(System.Xml.Linq.XName.Get("SignedIdentifiers", "")).Elements(System.Xml.Linq.XName.Get("SignedIdentifier", "")),
                                    Azure.Storage.Queues.Models.SignedIdentifier.FromXml));

                        // Create the response
                        return Response.FromValue(_value, response);
                    }
                    default:
                    {
                        // Create the result
                        System.Xml.Linq.XDocument _xml = System.Xml.Linq.XDocument.Load(response.ContentStream, System.Xml.Linq.LoadOptions.PreserveWhitespace);
                        Azure.Storage.Queues.Models.StorageError _value = Azure.Storage.Queues.Models.StorageError.FromXml(_xml.Root);

                        throw _value.CreateException(response);
                    }
                }
            }
            #endregion Queue.GetAccessPolicyAsync

            #region Queue.SetAccessPolicyAsync
            /// <summary>
            /// sets stored access policies for the queue that may be used with Shared Access Signatures
            /// </summary>
            /// <param name="pipeline">The pipeline used for sending requests.</param>
            /// <param name="resourceUri">The URL of the service account, queue or message that is the targe of the desired operation.</param>
            /// <param name="permissions">the acls for the queue</param>
            /// <param name="timeout">The The timeout parameter is expressed in seconds. For more information, see <a href="https://docs.microsoft.com/en-us/rest/api/storageservices/setting-timeouts-for-queue-service-operations">Setting Timeouts for Queue Service Operations.</a></param>
            /// <param name="requestId">Provides a client-generated, opaque value with a 1 KB character limit that is recorded in the analytics logs when storage analytics logging is enabled.</param>
            /// <param name="async">Whether to invoke the operation asynchronously.  The default value is true.</param>
            /// <param name="operationName">Operation name.</param>
            /// <param name="cancellationToken">Cancellation token.</param>
            /// <returns>Azure.Response</returns>
            public static async System.Threading.Tasks.ValueTask<Azure.Response> SetAccessPolicyAsync(
                Azure.Core.Pipeline.HttpPipeline pipeline,
                System.Uri resourceUri,
                System.Collections.Generic.IEnumerable<Azure.Storage.Queues.Models.SignedIdentifier> permissions = default,
                int? timeout = default,
                string requestId = default,
                bool async = true,
                string operationName = "Azure.Storage.Queues.QueueClient.SetAccessPolicy",
                System.Threading.CancellationToken cancellationToken = default)
            {
                Azure.Core.Pipeline.DiagnosticScope _scope = pipeline.Diagnostics.CreateScope(operationName);
                try
                {
                    _scope.AddAttribute("url", resourceUri);
                    _scope.Start();
                    using (Azure.Core.Pipeline.HttpPipelineMessage _message = SetAccessPolicyAsync_CreateMessage(
                        pipeline,
                        resourceUri,
                        permissions,
                        timeout,
                        requestId))
                    {
                        if (async)
                        {
                            // Send the request asynchronously if we're being called via an async path
                            await pipeline.SendAsync(_message, cancellationToken).ConfigureAwait(false);
                        }
                        else
                        {
                            // Send the request synchronously through the API that blocks if we're being called via a sync path
                            // (this is safe because the Task will complete before the user can call Wait)
                            pipeline.Send(_message, cancellationToken);
                        }
                        Azure.Response _response = _message.Response;
                        cancellationToken.ThrowIfCancellationRequested();
                        return SetAccessPolicyAsync_CreateResponse(_response);
                    }
                }
                catch (System.Exception ex)
                {
                    _scope.Failed(ex);
                    throw;
                }
                finally
                {
                    _scope.Dispose();
                }
            }

            /// <summary>
            /// Create the Queue.SetAccessPolicyAsync request.
            /// </summary>
            /// <param name="pipeline">The pipeline used for sending requests.</param>
            /// <param name="resourceUri">The URL of the service account, queue or message that is the targe of the desired operation.</param>
            /// <param name="permissions">the acls for the queue</param>
            /// <param name="timeout">The The timeout parameter is expressed in seconds. For more information, see <a href="https://docs.microsoft.com/en-us/rest/api/storageservices/setting-timeouts-for-queue-service-operations">Setting Timeouts for Queue Service Operations.</a></param>
            /// <param name="requestId">Provides a client-generated, opaque value with a 1 KB character limit that is recorded in the analytics logs when storage analytics logging is enabled.</param>
            /// <returns>The Queue.SetAccessPolicyAsync Message.</returns>
            internal static Azure.Core.Pipeline.HttpPipelineMessage SetAccessPolicyAsync_CreateMessage(
                Azure.Core.Pipeline.HttpPipeline pipeline,
                System.Uri resourceUri,
                System.Collections.Generic.IEnumerable<Azure.Storage.Queues.Models.SignedIdentifier> permissions = default,
                int? timeout = default,
                string requestId = default)
            {
                // Validation
                if (resourceUri == null)
                {
                    throw new System.ArgumentNullException(nameof(resourceUri));
                }

                // Create the request
                Azure.Core.Pipeline.HttpPipelineMessage _message = pipeline.CreateMessage();
                Azure.Core.Http.Request _request = _message.Request;

                // Set the endpoint
                _request.Method = Azure.Core.Pipeline.RequestMethod.Put;
                _request.Uri.Reset(resourceUri);
                _request.Uri.AppendQuery("comp", "acl");
                if (timeout != null) { _request.Uri.AppendQuery("timeout", System.Uri.EscapeDataString(timeout.Value.ToString(System.Globalization.CultureInfo.InvariantCulture))); }

                // Add request headers
                _request.Headers.SetValue("x-ms-version", "2018-11-09");
                if (requestId != null) { _request.Headers.SetValue("x-ms-client-request-id", requestId); }

                // Create the body
                System.Xml.Linq.XElement _body = new System.Xml.Linq.XElement(System.Xml.Linq.XName.Get("SignedIdentifiers", ""));
                if (permissions != null)
                {
                    foreach (Azure.Storage.Queues.Models.SignedIdentifier _child in permissions)
                    {
                        _body.Add(Azure.Storage.Queues.Models.SignedIdentifier.ToXml(_child));
                    }
                }
                string _text = _body.ToString(System.Xml.Linq.SaveOptions.DisableFormatting);
                _request.Headers.SetValue("Content-Type", "application/xml");
                _request.Headers.SetValue("Content-Length", _text.Length.ToString(System.Globalization.CultureInfo.InvariantCulture));
                _request.Content = Azure.Core.Pipeline.HttpPipelineRequestContent.Create(System.Text.Encoding.UTF8.GetBytes(_text));

                return _message;
            }

            /// <summary>
            /// Create the Queue.SetAccessPolicyAsync response or throw a failure exception.
            /// </summary>
            /// <param name="response">The raw Response.</param>
            /// <returns>The Queue.SetAccessPolicyAsync Azure.Response.</returns>
            internal static Azure.Response SetAccessPolicyAsync_CreateResponse(
                Azure.Response response)
            {
                // Process the response
                switch (response.Status)
                {
                    case 204:
                    {
                        return response;
                    }
                    default:
                    {
                        // Create the result
                        System.Xml.Linq.XDocument _xml = System.Xml.Linq.XDocument.Load(response.ContentStream, System.Xml.Linq.LoadOptions.PreserveWhitespace);
                        Azure.Storage.Queues.Models.StorageError _value = Azure.Storage.Queues.Models.StorageError.FromXml(_xml.Root);

                        throw _value.CreateException(response);
                    }
                }
            }
            #endregion Queue.SetAccessPolicyAsync
        }
        #endregion Queue operations

        #region Messages operations
        /// <summary>
        /// Messages operations for Azure Queue Storage
        /// </summary>
        public static partial class Messages
        {
            #region Messages.DequeueAsync
            /// <summary>
            /// The Dequeue operation retrieves one or more messages from the front of the queue.
            /// </summary>
            /// <param name="pipeline">The pipeline used for sending requests.</param>
            /// <param name="resourceUri">The URL of the service account, queue or message that is the targe of the desired operation.</param>
            /// <param name="numberOfMessages">Optional. A nonzero integer value that specifies the number of messages to retrieve from the queue, up to a maximum of 32. If fewer are visible, the visible messages are returned. By default, a single message is retrieved from the queue with this operation.</param>
            /// <param name="visibilitytimeout">Optional. Specifies the new visibility timeout value, in seconds, relative to server time. The default value is 30 seconds. A specified value must be larger than or equal to 1 second, and cannot be larger than 7 days, or larger than 2 hours on REST protocol versions prior to version 2011-08-18. The visibility timeout of a message can be set to a value later than the expiry time.</param>
            /// <param name="timeout">The The timeout parameter is expressed in seconds. For more information, see <a href="https://docs.microsoft.com/en-us/rest/api/storageservices/setting-timeouts-for-queue-service-operations">Setting Timeouts for Queue Service Operations.</a></param>
            /// <param name="requestId">Provides a client-generated, opaque value with a 1 KB character limit that is recorded in the analytics logs when storage analytics logging is enabled.</param>
            /// <param name="async">Whether to invoke the operation asynchronously.  The default value is true.</param>
            /// <param name="operationName">Operation name.</param>
            /// <param name="cancellationToken">Cancellation token.</param>
            /// <returns>The object returned when calling Get Messages on a Queue</returns>
            public static async System.Threading.Tasks.ValueTask<Azure.Response<System.Collections.Generic.IEnumerable<Azure.Storage.Queues.Models.DequeuedMessage>>> DequeueAsync(
                Azure.Core.Pipeline.HttpPipeline pipeline,
                System.Uri resourceUri,
                int? numberOfMessages = default,
                int? visibilitytimeout = default,
                int? timeout = default,
                string requestId = default,
                bool async = true,
                string operationName = "Azure.Storage.Queues.MessagesClient.Dequeue",
                System.Threading.CancellationToken cancellationToken = default)
            {
                Azure.Core.Pipeline.DiagnosticScope _scope = pipeline.Diagnostics.CreateScope(operationName);
                try
                {
                    _scope.AddAttribute("url", resourceUri);
                    _scope.Start();
                    using (Azure.Core.Pipeline.HttpPipelineMessage _message = DequeueAsync_CreateMessage(
                        pipeline,
                        resourceUri,
                        numberOfMessages,
                        visibilitytimeout,
                        timeout,
                        requestId))
                    {
                        if (async)
                        {
                            // Send the request asynchronously if we're being called via an async path
                            await pipeline.SendAsync(_message, cancellationToken).ConfigureAwait(false);
                        }
                        else
                        {
                            // Send the request synchronously through the API that blocks if we're being called via a sync path
                            // (this is safe because the Task will complete before the user can call Wait)
                            pipeline.Send(_message, cancellationToken);
                        }
                        Azure.Response _response = _message.Response;
                        cancellationToken.ThrowIfCancellationRequested();
                        return DequeueAsync_CreateResponse(_response);
                    }
                }
                catch (System.Exception ex)
                {
                    _scope.Failed(ex);
                    throw;
                }
                finally
                {
                    _scope.Dispose();
                }
            }

            /// <summary>
            /// Create the Messages.DequeueAsync request.
            /// </summary>
            /// <param name="pipeline">The pipeline used for sending requests.</param>
            /// <param name="resourceUri">The URL of the service account, queue or message that is the targe of the desired operation.</param>
            /// <param name="numberOfMessages">Optional. A nonzero integer value that specifies the number of messages to retrieve from the queue, up to a maximum of 32. If fewer are visible, the visible messages are returned. By default, a single message is retrieved from the queue with this operation.</param>
            /// <param name="visibilitytimeout">Optional. Specifies the new visibility timeout value, in seconds, relative to server time. The default value is 30 seconds. A specified value must be larger than or equal to 1 second, and cannot be larger than 7 days, or larger than 2 hours on REST protocol versions prior to version 2011-08-18. The visibility timeout of a message can be set to a value later than the expiry time.</param>
            /// <param name="timeout">The The timeout parameter is expressed in seconds. For more information, see <a href="https://docs.microsoft.com/en-us/rest/api/storageservices/setting-timeouts-for-queue-service-operations">Setting Timeouts for Queue Service Operations.</a></param>
            /// <param name="requestId">Provides a client-generated, opaque value with a 1 KB character limit that is recorded in the analytics logs when storage analytics logging is enabled.</param>
            /// <returns>The Messages.DequeueAsync Message.</returns>
            internal static Azure.Core.Pipeline.HttpPipelineMessage DequeueAsync_CreateMessage(
                Azure.Core.Pipeline.HttpPipeline pipeline,
                System.Uri resourceUri,
                int? numberOfMessages = default,
                int? visibilitytimeout = default,
                int? timeout = default,
                string requestId = default)
            {
                // Validation
                if (resourceUri == null)
                {
                    throw new System.ArgumentNullException(nameof(resourceUri));
                }

                // Create the request
                Azure.Core.Pipeline.HttpPipelineMessage _message = pipeline.CreateMessage();
                Azure.Core.Http.Request _request = _message.Request;

                // Set the endpoint
                _request.Method = Azure.Core.Pipeline.RequestMethod.Get;
                _request.Uri.Reset(resourceUri);
                if (numberOfMessages != null) { _request.Uri.AppendQuery("numofmessages", System.Uri.EscapeDataString(numberOfMessages.Value.ToString(System.Globalization.CultureInfo.InvariantCulture))); }
                if (visibilitytimeout != null) { _request.Uri.AppendQuery("visibilitytimeout", System.Uri.EscapeDataString(visibilitytimeout.Value.ToString(System.Globalization.CultureInfo.InvariantCulture))); }
                if (timeout != null) { _request.Uri.AppendQuery("timeout", System.Uri.EscapeDataString(timeout.Value.ToString(System.Globalization.CultureInfo.InvariantCulture))); }

                // Add request headers
                _request.Headers.SetValue("x-ms-version", "2018-11-09");
                if (requestId != null) { _request.Headers.SetValue("x-ms-client-request-id", requestId); }

                return _message;
            }

            /// <summary>
            /// Create the Messages.DequeueAsync response or throw a failure exception.
            /// </summary>
            /// <param name="response">The raw Response.</param>
            /// <returns>The Messages.DequeueAsync Azure.Response{System.Collections.Generic.IEnumerable{Azure.Storage.Queues.Models.DequeuedMessage}}.</returns>
            internal static Azure.Response<System.Collections.Generic.IEnumerable<Azure.Storage.Queues.Models.DequeuedMessage>> DequeueAsync_CreateResponse(
                Azure.Response response)
            {
                // Process the response
                switch (response.Status)
                {
                    case 200:
                    {
                        // Create the result
                        System.Xml.Linq.XDocument _xml = System.Xml.Linq.XDocument.Load(response.ContentStream, System.Xml.Linq.LoadOptions.PreserveWhitespace);
                        System.Collections.Generic.IEnumerable<Azure.Storage.Queues.Models.DequeuedMessage> _value =
                            System.Linq.Enumerable.ToList(
                                System.Linq.Enumerable.Select(
                                    _xml.Element(System.Xml.Linq.XName.Get("QueueMessagesList", "")).Elements(System.Xml.Linq.XName.Get("QueueMessage", "")),
                                    Azure.Storage.Queues.Models.DequeuedMessage.FromXml));

                        // Create the response
                        return Response.FromValue(_value, response);
                    }
                    default:
                    {
                        // Create the result
                        System.Xml.Linq.XDocument _xml = System.Xml.Linq.XDocument.Load(response.ContentStream, System.Xml.Linq.LoadOptions.PreserveWhitespace);
                        Azure.Storage.Queues.Models.StorageError _value = Azure.Storage.Queues.Models.StorageError.FromXml(_xml.Root);

                        throw _value.CreateException(response);
                    }
                }
            }
            #endregion Messages.DequeueAsync

            #region Messages.ClearAsync
            /// <summary>
            /// The Clear operation deletes all messages from the specified queue.
            /// </summary>
            /// <param name="pipeline">The pipeline used for sending requests.</param>
            /// <param name="resourceUri">The URL of the service account, queue or message that is the targe of the desired operation.</param>
            /// <param name="timeout">The The timeout parameter is expressed in seconds. For more information, see <a href="https://docs.microsoft.com/en-us/rest/api/storageservices/setting-timeouts-for-queue-service-operations">Setting Timeouts for Queue Service Operations.</a></param>
            /// <param name="requestId">Provides a client-generated, opaque value with a 1 KB character limit that is recorded in the analytics logs when storage analytics logging is enabled.</param>
            /// <param name="async">Whether to invoke the operation asynchronously.  The default value is true.</param>
            /// <param name="operationName">Operation name.</param>
            /// <param name="cancellationToken">Cancellation token.</param>
            /// <returns>Azure.Response</returns>
            public static async System.Threading.Tasks.ValueTask<Azure.Response> ClearAsync(
                Azure.Core.Pipeline.HttpPipeline pipeline,
                System.Uri resourceUri,
                int? timeout = default,
                string requestId = default,
                bool async = true,
                string operationName = "Azure.Storage.Queues.MessagesClient.Clear",
                System.Threading.CancellationToken cancellationToken = default)
            {
                Azure.Core.Pipeline.DiagnosticScope _scope = pipeline.Diagnostics.CreateScope(operationName);
                try
                {
                    _scope.AddAttribute("url", resourceUri);
                    _scope.Start();
                    using (Azure.Core.Pipeline.HttpPipelineMessage _message = ClearAsync_CreateMessage(
                        pipeline,
                        resourceUri,
                        timeout,
                        requestId))
                    {
                        if (async)
                        {
                            // Send the request asynchronously if we're being called via an async path
                            await pipeline.SendAsync(_message, cancellationToken).ConfigureAwait(false);
                        }
                        else
                        {
                            // Send the request synchronously through the API that blocks if we're being called via a sync path
                            // (this is safe because the Task will complete before the user can call Wait)
                            pipeline.Send(_message, cancellationToken);
                        }
                        Azure.Response _response = _message.Response;
                        cancellationToken.ThrowIfCancellationRequested();
                        return ClearAsync_CreateResponse(_response);
                    }
                }
                catch (System.Exception ex)
                {
                    _scope.Failed(ex);
                    throw;
                }
                finally
                {
                    _scope.Dispose();
                }
            }

            /// <summary>
            /// Create the Messages.ClearAsync request.
            /// </summary>
            /// <param name="pipeline">The pipeline used for sending requests.</param>
            /// <param name="resourceUri">The URL of the service account, queue or message that is the targe of the desired operation.</param>
            /// <param name="timeout">The The timeout parameter is expressed in seconds. For more information, see <a href="https://docs.microsoft.com/en-us/rest/api/storageservices/setting-timeouts-for-queue-service-operations">Setting Timeouts for Queue Service Operations.</a></param>
            /// <param name="requestId">Provides a client-generated, opaque value with a 1 KB character limit that is recorded in the analytics logs when storage analytics logging is enabled.</param>
            /// <returns>The Messages.ClearAsync Message.</returns>
            internal static Azure.Core.Pipeline.HttpPipelineMessage ClearAsync_CreateMessage(
                Azure.Core.Pipeline.HttpPipeline pipeline,
                System.Uri resourceUri,
                int? timeout = default,
                string requestId = default)
            {
                // Validation
                if (resourceUri == null)
                {
                    throw new System.ArgumentNullException(nameof(resourceUri));
                }

                // Create the request
                Azure.Core.Pipeline.HttpPipelineMessage _message = pipeline.CreateMessage();
                Azure.Core.Http.Request _request = _message.Request;

                // Set the endpoint
                _request.Method = Azure.Core.Pipeline.RequestMethod.Delete;
                _request.Uri.Reset(resourceUri);
                if (timeout != null) { _request.Uri.AppendQuery("timeout", System.Uri.EscapeDataString(timeout.Value.ToString(System.Globalization.CultureInfo.InvariantCulture))); }

                // Add request headers
                _request.Headers.SetValue("x-ms-version", "2018-11-09");
                if (requestId != null) { _request.Headers.SetValue("x-ms-client-request-id", requestId); }

                return _message;
            }

            /// <summary>
            /// Create the Messages.ClearAsync response or throw a failure exception.
            /// </summary>
            /// <param name="response">The raw Response.</param>
            /// <returns>The Messages.ClearAsync Azure.Response.</returns>
            internal static Azure.Response ClearAsync_CreateResponse(
                Azure.Response response)
            {
                // Process the response
                switch (response.Status)
                {
                    case 204:
                    {
                        return response;
                    }
                    default:
                    {
                        // Create the result
                        System.Xml.Linq.XDocument _xml = System.Xml.Linq.XDocument.Load(response.ContentStream, System.Xml.Linq.LoadOptions.PreserveWhitespace);
                        Azure.Storage.Queues.Models.StorageError _value = Azure.Storage.Queues.Models.StorageError.FromXml(_xml.Root);

                        throw _value.CreateException(response);
                    }
                }
            }
            #endregion Messages.ClearAsync

            #region Messages.EnqueueAsync
            /// <summary>
            /// The Enqueue operation adds a new message to the back of the message queue. A visibility timeout can also be specified to make the message invisible until the visibility timeout expires. A message must be in a format that can be included in an XML request with UTF-8 encoding. The encoded message can be up to 64 KB in size for versions 2011-08-18 and newer, or 8 KB in size for previous versions.
            /// </summary>
            /// <param name="pipeline">The pipeline used for sending requests.</param>
            /// <param name="resourceUri">The URL of the service account, queue or message that is the targe of the desired operation.</param>
            /// <param name="message">A Message object which can be stored in a Queue</param>
            /// <param name="visibilitytimeout">Optional. Specifies the new visibility timeout value, in seconds, relative to server time. The default value is 30 seconds. A specified value must be larger than or equal to 1 second, and cannot be larger than 7 days, or larger than 2 hours on REST protocol versions prior to version 2011-08-18. The visibility timeout of a message can be set to a value later than the expiry time.</param>
            /// <param name="messageTimeToLive">Optional. Specifies the time-to-live interval for the message, in seconds. Prior to version 2017-07-29, the maximum time-to-live allowed is 7 days. For version 2017-07-29 or later, the maximum time-to-live can be any positive number, as well as -1 indicating that the message does not expire. If this parameter is omitted, the default time-to-live is 7 days.</param>
            /// <param name="timeout">The The timeout parameter is expressed in seconds. For more information, see <a href="https://docs.microsoft.com/en-us/rest/api/storageservices/setting-timeouts-for-queue-service-operations">Setting Timeouts for Queue Service Operations.</a></param>
            /// <param name="requestId">Provides a client-generated, opaque value with a 1 KB character limit that is recorded in the analytics logs when storage analytics logging is enabled.</param>
            /// <param name="async">Whether to invoke the operation asynchronously.  The default value is true.</param>
            /// <param name="operationName">Operation name.</param>
            /// <param name="cancellationToken">Cancellation token.</param>
            /// <returns>The object returned when calling Put Message on a Queue</returns>
            public static async System.Threading.Tasks.ValueTask<Azure.Response<System.Collections.Generic.IEnumerable<Azure.Storage.Queues.Models.EnqueuedMessage>>> EnqueueAsync(
                Azure.Core.Pipeline.HttpPipeline pipeline,
                System.Uri resourceUri,
                Azure.Storage.Queues.Models.QueueMessage message,
                int? visibilitytimeout = default,
                int? messageTimeToLive = default,
                int? timeout = default,
                string requestId = default,
                bool async = true,
                string operationName = "Azure.Storage.Queues.MessagesClient.Enqueue",
                System.Threading.CancellationToken cancellationToken = default)
            {
                Azure.Core.Pipeline.DiagnosticScope _scope = pipeline.Diagnostics.CreateScope(operationName);
                try
                {
                    _scope.AddAttribute("url", resourceUri);
                    _scope.Start();
                    using (Azure.Core.Pipeline.HttpPipelineMessage _message = EnqueueAsync_CreateMessage(
                        pipeline,
                        resourceUri,
                        message,
                        visibilitytimeout,
                        messageTimeToLive,
                        timeout,
                        requestId))
                    {
                        if (async)
                        {
                            // Send the request asynchronously if we're being called via an async path
                            await pipeline.SendAsync(_message, cancellationToken).ConfigureAwait(false);
                        }
                        else
                        {
                            // Send the request synchronously through the API that blocks if we're being called via a sync path
                            // (this is safe because the Task will complete before the user can call Wait)
                            pipeline.Send(_message, cancellationToken);
                        }
                        Azure.Response _response = _message.Response;
                        cancellationToken.ThrowIfCancellationRequested();
                        return EnqueueAsync_CreateResponse(_response);
                    }
                }
                catch (System.Exception ex)
                {
                    _scope.Failed(ex);
                    throw;
                }
                finally
                {
                    _scope.Dispose();
                }
            }

            /// <summary>
            /// Create the Messages.EnqueueAsync request.
            /// </summary>
            /// <param name="pipeline">The pipeline used for sending requests.</param>
            /// <param name="resourceUri">The URL of the service account, queue or message that is the targe of the desired operation.</param>
            /// <param name="message">A Message object which can be stored in a Queue</param>
            /// <param name="visibilitytimeout">Optional. Specifies the new visibility timeout value, in seconds, relative to server time. The default value is 30 seconds. A specified value must be larger than or equal to 1 second, and cannot be larger than 7 days, or larger than 2 hours on REST protocol versions prior to version 2011-08-18. The visibility timeout of a message can be set to a value later than the expiry time.</param>
            /// <param name="messageTimeToLive">Optional. Specifies the time-to-live interval for the message, in seconds. Prior to version 2017-07-29, the maximum time-to-live allowed is 7 days. For version 2017-07-29 or later, the maximum time-to-live can be any positive number, as well as -1 indicating that the message does not expire. If this parameter is omitted, the default time-to-live is 7 days.</param>
            /// <param name="timeout">The The timeout parameter is expressed in seconds. For more information, see <a href="https://docs.microsoft.com/en-us/rest/api/storageservices/setting-timeouts-for-queue-service-operations">Setting Timeouts for Queue Service Operations.</a></param>
            /// <param name="requestId">Provides a client-generated, opaque value with a 1 KB character limit that is recorded in the analytics logs when storage analytics logging is enabled.</param>
            /// <returns>The Messages.EnqueueAsync Message.</returns>
            internal static Azure.Core.Pipeline.HttpPipelineMessage EnqueueAsync_CreateMessage(
                Azure.Core.Pipeline.HttpPipeline pipeline,
                System.Uri resourceUri,
                Azure.Storage.Queues.Models.QueueMessage message,
                int? visibilitytimeout = default,
                int? messageTimeToLive = default,
                int? timeout = default,
                string requestId = default)
            {
                // Validation
                if (resourceUri == null)
                {
                    throw new System.ArgumentNullException(nameof(resourceUri));
                }
                if (message == null)
                {
                    throw new System.ArgumentNullException(nameof(message));
                }

                // Create the request
                Azure.Core.Pipeline.HttpPipelineMessage _message = pipeline.CreateMessage();
                Azure.Core.Http.Request _request = _message.Request;

                // Set the endpoint
                _request.Method = Azure.Core.Pipeline.RequestMethod.Post;
                _request.Uri.Reset(resourceUri);
                if (visibilitytimeout != null) { _request.Uri.AppendQuery("visibilitytimeout", System.Uri.EscapeDataString(visibilitytimeout.Value.ToString(System.Globalization.CultureInfo.InvariantCulture))); }
                if (messageTimeToLive != null) { _request.Uri.AppendQuery("messagettl", System.Uri.EscapeDataString(messageTimeToLive.Value.ToString(System.Globalization.CultureInfo.InvariantCulture))); }
                if (timeout != null) { _request.Uri.AppendQuery("timeout", System.Uri.EscapeDataString(timeout.Value.ToString(System.Globalization.CultureInfo.InvariantCulture))); }

                // Add request headers
                _request.Headers.SetValue("x-ms-version", "2018-11-09");
                if (requestId != null) { _request.Headers.SetValue("x-ms-client-request-id", requestId); }

                // Create the body
                System.Xml.Linq.XElement _body = Azure.Storage.Queues.Models.QueueMessage.ToXml(message, "QueueMessage", "");
                string _text = _body.ToString(System.Xml.Linq.SaveOptions.DisableFormatting);
                _request.Headers.SetValue("Content-Type", "application/xml");
                _request.Headers.SetValue("Content-Length", _text.Length.ToString(System.Globalization.CultureInfo.InvariantCulture));
                _request.Content = Azure.Core.Pipeline.HttpPipelineRequestContent.Create(System.Text.Encoding.UTF8.GetBytes(_text));

                return _message;
            }

            /// <summary>
            /// Create the Messages.EnqueueAsync response or throw a failure exception.
            /// </summary>
            /// <param name="response">The raw Response.</param>
            /// <returns>The Messages.EnqueueAsync Azure.Response{System.Collections.Generic.IEnumerable{Azure.Storage.Queues.Models.EnqueuedMessage}}.</returns>
            internal static Azure.Response<System.Collections.Generic.IEnumerable<Azure.Storage.Queues.Models.EnqueuedMessage>> EnqueueAsync_CreateResponse(
                Azure.Response response)
            {
                // Process the response
                switch (response.Status)
                {
                    case 201:
                    {
                        // Create the result
                        System.Xml.Linq.XDocument _xml = System.Xml.Linq.XDocument.Load(response.ContentStream, System.Xml.Linq.LoadOptions.PreserveWhitespace);
                        System.Collections.Generic.IEnumerable<Azure.Storage.Queues.Models.EnqueuedMessage> _value =
                            System.Linq.Enumerable.ToList(
                                System.Linq.Enumerable.Select(
                                    _xml.Element(System.Xml.Linq.XName.Get("QueueMessagesList", "")).Elements(System.Xml.Linq.XName.Get("QueueMessage", "")),
                                    Azure.Storage.Queues.Models.EnqueuedMessage.FromXml));

                        // Create the response
                        return Response.FromValue(_value, response);
                    }
                    default:
                    {
                        // Create the result
                        System.Xml.Linq.XDocument _xml = System.Xml.Linq.XDocument.Load(response.ContentStream, System.Xml.Linq.LoadOptions.PreserveWhitespace);
                        Azure.Storage.Queues.Models.StorageError _value = Azure.Storage.Queues.Models.StorageError.FromXml(_xml.Root);

                        throw _value.CreateException(response);
                    }
                }
            }
            #endregion Messages.EnqueueAsync

            #region Messages.PeekAsync
            /// <summary>
            /// The Peek operation retrieves one or more messages from the front of the queue, but does not alter the visibility of the message.
            /// </summary>
            /// <param name="pipeline">The pipeline used for sending requests.</param>
            /// <param name="resourceUri">The URL of the service account, queue or message that is the targe of the desired operation.</param>
            /// <param name="numberOfMessages">Optional. A nonzero integer value that specifies the number of messages to retrieve from the queue, up to a maximum of 32. If fewer are visible, the visible messages are returned. By default, a single message is retrieved from the queue with this operation.</param>
            /// <param name="timeout">The The timeout parameter is expressed in seconds. For more information, see <a href="https://docs.microsoft.com/en-us/rest/api/storageservices/setting-timeouts-for-queue-service-operations">Setting Timeouts for Queue Service Operations.</a></param>
            /// <param name="requestId">Provides a client-generated, opaque value with a 1 KB character limit that is recorded in the analytics logs when storage analytics logging is enabled.</param>
            /// <param name="async">Whether to invoke the operation asynchronously.  The default value is true.</param>
            /// <param name="operationName">Operation name.</param>
            /// <param name="cancellationToken">Cancellation token.</param>
            /// <returns>The object returned when calling Peek Messages on a Queue</returns>
            public static async System.Threading.Tasks.ValueTask<Azure.Response<System.Collections.Generic.IEnumerable<Azure.Storage.Queues.Models.PeekedMessage>>> PeekAsync(
                Azure.Core.Pipeline.HttpPipeline pipeline,
                System.Uri resourceUri,
                int? numberOfMessages = default,
                int? timeout = default,
                string requestId = default,
                bool async = true,
                string operationName = "Azure.Storage.Queues.MessagesClient.Peek",
                System.Threading.CancellationToken cancellationToken = default)
            {
                Azure.Core.Pipeline.DiagnosticScope _scope = pipeline.Diagnostics.CreateScope(operationName);
                try
                {
                    _scope.AddAttribute("url", resourceUri);
                    _scope.Start();
                    using (Azure.Core.Pipeline.HttpPipelineMessage _message = PeekAsync_CreateMessage(
                        pipeline,
                        resourceUri,
                        numberOfMessages,
                        timeout,
                        requestId))
                    {
                        if (async)
                        {
                            // Send the request asynchronously if we're being called via an async path
                            await pipeline.SendAsync(_message, cancellationToken).ConfigureAwait(false);
                        }
                        else
                        {
                            // Send the request synchronously through the API that blocks if we're being called via a sync path
                            // (this is safe because the Task will complete before the user can call Wait)
                            pipeline.Send(_message, cancellationToken);
                        }
                        Azure.Response _response = _message.Response;
                        cancellationToken.ThrowIfCancellationRequested();
                        return PeekAsync_CreateResponse(_response);
                    }
                }
                catch (System.Exception ex)
                {
                    _scope.Failed(ex);
                    throw;
                }
                finally
                {
                    _scope.Dispose();
                }
            }

            /// <summary>
            /// Create the Messages.PeekAsync request.
            /// </summary>
            /// <param name="pipeline">The pipeline used for sending requests.</param>
            /// <param name="resourceUri">The URL of the service account, queue or message that is the targe of the desired operation.</param>
            /// <param name="numberOfMessages">Optional. A nonzero integer value that specifies the number of messages to retrieve from the queue, up to a maximum of 32. If fewer are visible, the visible messages are returned. By default, a single message is retrieved from the queue with this operation.</param>
            /// <param name="timeout">The The timeout parameter is expressed in seconds. For more information, see <a href="https://docs.microsoft.com/en-us/rest/api/storageservices/setting-timeouts-for-queue-service-operations">Setting Timeouts for Queue Service Operations.</a></param>
            /// <param name="requestId">Provides a client-generated, opaque value with a 1 KB character limit that is recorded in the analytics logs when storage analytics logging is enabled.</param>
            /// <returns>The Messages.PeekAsync Message.</returns>
            internal static Azure.Core.Pipeline.HttpPipelineMessage PeekAsync_CreateMessage(
                Azure.Core.Pipeline.HttpPipeline pipeline,
                System.Uri resourceUri,
                int? numberOfMessages = default,
                int? timeout = default,
                string requestId = default)
            {
                // Validation
                if (resourceUri == null)
                {
                    throw new System.ArgumentNullException(nameof(resourceUri));
                }

                // Create the request
                Azure.Core.Pipeline.HttpPipelineMessage _message = pipeline.CreateMessage();
                Azure.Core.Http.Request _request = _message.Request;

                // Set the endpoint
                _request.Method = Azure.Core.Pipeline.RequestMethod.Get;
                _request.Uri.Reset(resourceUri);
                _request.Uri.AppendQuery("peekonly", "true");
                if (numberOfMessages != null) { _request.Uri.AppendQuery("numofmessages", System.Uri.EscapeDataString(numberOfMessages.Value.ToString(System.Globalization.CultureInfo.InvariantCulture))); }
                if (timeout != null) { _request.Uri.AppendQuery("timeout", System.Uri.EscapeDataString(timeout.Value.ToString(System.Globalization.CultureInfo.InvariantCulture))); }

                // Add request headers
                _request.Headers.SetValue("x-ms-version", "2018-11-09");
                if (requestId != null) { _request.Headers.SetValue("x-ms-client-request-id", requestId); }

                return _message;
            }

            /// <summary>
            /// Create the Messages.PeekAsync response or throw a failure exception.
            /// </summary>
            /// <param name="response">The raw Response.</param>
            /// <returns>The Messages.PeekAsync Azure.Response{System.Collections.Generic.IEnumerable{Azure.Storage.Queues.Models.PeekedMessage}}.</returns>
            internal static Azure.Response<System.Collections.Generic.IEnumerable<Azure.Storage.Queues.Models.PeekedMessage>> PeekAsync_CreateResponse(
                Azure.Response response)
            {
                // Process the response
                switch (response.Status)
                {
                    case 200:
                    {
                        // Create the result
                        System.Xml.Linq.XDocument _xml = System.Xml.Linq.XDocument.Load(response.ContentStream, System.Xml.Linq.LoadOptions.PreserveWhitespace);
                        System.Collections.Generic.IEnumerable<Azure.Storage.Queues.Models.PeekedMessage> _value =
                            System.Linq.Enumerable.ToList(
                                System.Linq.Enumerable.Select(
                                    _xml.Element(System.Xml.Linq.XName.Get("QueueMessagesList", "")).Elements(System.Xml.Linq.XName.Get("QueueMessage", "")),
                                    Azure.Storage.Queues.Models.PeekedMessage.FromXml));

                        // Create the response
                        return Response.FromValue(_value, response);
                    }
                    default:
                    {
                        // Create the result
                        System.Xml.Linq.XDocument _xml = System.Xml.Linq.XDocument.Load(response.ContentStream, System.Xml.Linq.LoadOptions.PreserveWhitespace);
                        Azure.Storage.Queues.Models.StorageError _value = Azure.Storage.Queues.Models.StorageError.FromXml(_xml.Root);

                        throw _value.CreateException(response);
                    }
                }
            }
            #endregion Messages.PeekAsync
        }
        #endregion Messages operations

        #region MessageId operations
        /// <summary>
        /// MessageId operations for Azure Queue Storage
        /// </summary>
        public static partial class MessageId
        {
            #region MessageId.UpdateAsync
            /// <summary>
            /// The Update operation was introduced with version 2011-08-18 of the Queue service API. The Update Message operation updates the visibility timeout of a message. You can also use this operation to update the contents of a message. A message must be in a format that can be included in an XML request with UTF-8 encoding, and the encoded message can be up to 64KB in size.
            /// </summary>
            /// <param name="pipeline">The pipeline used for sending requests.</param>
            /// <param name="resourceUri">The URL of the service account, queue or message that is the targe of the desired operation.</param>
            /// <param name="message">A Message object which can be stored in a Queue</param>
            /// <param name="popReceipt">Required. Specifies the valid pop receipt value returned from an earlier call to the Get Messages or Update Message operation.</param>
            /// <param name="visibilitytimeout">Optional. Specifies the new visibility timeout value, in seconds, relative to server time. The default value is 30 seconds. A specified value must be larger than or equal to 1 second, and cannot be larger than 7 days, or larger than 2 hours on REST protocol versions prior to version 2011-08-18. The visibility timeout of a message can be set to a value later than the expiry time.</param>
            /// <param name="timeout">The The timeout parameter is expressed in seconds. For more information, see <a href="https://docs.microsoft.com/en-us/rest/api/storageservices/setting-timeouts-for-queue-service-operations">Setting Timeouts for Queue Service Operations.</a></param>
            /// <param name="requestId">Provides a client-generated, opaque value with a 1 KB character limit that is recorded in the analytics logs when storage analytics logging is enabled.</param>
            /// <param name="async">Whether to invoke the operation asynchronously.  The default value is true.</param>
            /// <param name="operationName">Operation name.</param>
            /// <param name="cancellationToken">Cancellation token.</param>
            /// <returns>Azure.Response{Azure.Storage.Queues.Models.UpdatedMessage}</returns>
            public static async System.Threading.Tasks.ValueTask<Azure.Response<Azure.Storage.Queues.Models.UpdatedMessage>> UpdateAsync(
                Azure.Core.Pipeline.HttpPipeline pipeline,
                System.Uri resourceUri,
                Azure.Storage.Queues.Models.QueueMessage message,
                string popReceipt,
                int visibilitytimeout,
                int? timeout = default,
                string requestId = default,
                bool async = true,
                string operationName = "Azure.Storage.Queues.MessageIdClient.Update",
                System.Threading.CancellationToken cancellationToken = default)
            {
                Azure.Core.Pipeline.DiagnosticScope _scope = pipeline.Diagnostics.CreateScope(operationName);
                try
                {
                    _scope.AddAttribute("url", resourceUri);
                    _scope.Start();
                    using (Azure.Core.Pipeline.HttpPipelineMessage _message = UpdateAsync_CreateMessage(
                        pipeline,
                        resourceUri,
                        message,
                        popReceipt,
                        visibilitytimeout,
                        timeout,
                        requestId))
                    {
                        if (async)
                        {
                            // Send the request asynchronously if we're being called via an async path
                            await pipeline.SendAsync(_message, cancellationToken).ConfigureAwait(false);
                        }
                        else
                        {
                            // Send the request synchronously through the API that blocks if we're being called via a sync path
                            // (this is safe because the Task will complete before the user can call Wait)
                            pipeline.Send(_message, cancellationToken);
                        }
                        Azure.Response _response = _message.Response;
                        cancellationToken.ThrowIfCancellationRequested();
                        return UpdateAsync_CreateResponse(_response);
                    }
                }
                catch (System.Exception ex)
                {
                    _scope.Failed(ex);
                    throw;
                }
                finally
                {
                    _scope.Dispose();
                }
            }

            /// <summary>
            /// Create the MessageId.UpdateAsync request.
            /// </summary>
            /// <param name="pipeline">The pipeline used for sending requests.</param>
            /// <param name="resourceUri">The URL of the service account, queue or message that is the targe of the desired operation.</param>
            /// <param name="message">A Message object which can be stored in a Queue</param>
            /// <param name="popReceipt">Required. Specifies the valid pop receipt value returned from an earlier call to the Get Messages or Update Message operation.</param>
            /// <param name="visibilitytimeout">Optional. Specifies the new visibility timeout value, in seconds, relative to server time. The default value is 30 seconds. A specified value must be larger than or equal to 1 second, and cannot be larger than 7 days, or larger than 2 hours on REST protocol versions prior to version 2011-08-18. The visibility timeout of a message can be set to a value later than the expiry time.</param>
            /// <param name="timeout">The The timeout parameter is expressed in seconds. For more information, see <a href="https://docs.microsoft.com/en-us/rest/api/storageservices/setting-timeouts-for-queue-service-operations">Setting Timeouts for Queue Service Operations.</a></param>
            /// <param name="requestId">Provides a client-generated, opaque value with a 1 KB character limit that is recorded in the analytics logs when storage analytics logging is enabled.</param>
            /// <returns>The MessageId.UpdateAsync Message.</returns>
            internal static Azure.Core.Pipeline.HttpPipelineMessage UpdateAsync_CreateMessage(
                Azure.Core.Pipeline.HttpPipeline pipeline,
                System.Uri resourceUri,
                Azure.Storage.Queues.Models.QueueMessage message,
                string popReceipt,
                int visibilitytimeout,
                int? timeout = default,
                string requestId = default)
            {
                // Validation
                if (resourceUri == null)
                {
                    throw new System.ArgumentNullException(nameof(resourceUri));
                }
                if (message == null)
                {
                    throw new System.ArgumentNullException(nameof(message));
                }
                if (popReceipt == null)
                {
                    throw new System.ArgumentNullException(nameof(popReceipt));
                }

                // Create the request
                Azure.Core.Pipeline.HttpPipelineMessage _message = pipeline.CreateMessage();
                Azure.Core.Http.Request _request = _message.Request;

                // Set the endpoint
                _request.Method = Azure.Core.Pipeline.RequestMethod.Put;
                _request.Uri.Reset(resourceUri);
                _request.Uri.AppendQuery("popreceipt", System.Uri.EscapeDataString(popReceipt));
                _request.Uri.AppendQuery("visibilitytimeout", System.Uri.EscapeDataString(visibilitytimeout.ToString(System.Globalization.CultureInfo.InvariantCulture)));
                if (timeout != null) { _request.Uri.AppendQuery("timeout", System.Uri.EscapeDataString(timeout.Value.ToString(System.Globalization.CultureInfo.InvariantCulture))); }

                // Add request headers
                _request.Headers.SetValue("x-ms-version", "2018-11-09");
                if (requestId != null) { _request.Headers.SetValue("x-ms-client-request-id", requestId); }

                // Create the body
                System.Xml.Linq.XElement _body = Azure.Storage.Queues.Models.QueueMessage.ToXml(message, "QueueMessage", "");
                string _text = _body.ToString(System.Xml.Linq.SaveOptions.DisableFormatting);
                _request.Headers.SetValue("Content-Type", "application/xml");
                _request.Headers.SetValue("Content-Length", _text.Length.ToString(System.Globalization.CultureInfo.InvariantCulture));
                _request.Content = Azure.Core.Pipeline.HttpPipelineRequestContent.Create(System.Text.Encoding.UTF8.GetBytes(_text));

                return _message;
            }

            /// <summary>
            /// Create the MessageId.UpdateAsync response or throw a failure exception.
            /// </summary>
            /// <param name="response">The raw Response.</param>
            /// <returns>The MessageId.UpdateAsync Azure.Response{Azure.Storage.Queues.Models.UpdatedMessage}.</returns>
            internal static Azure.Response<Azure.Storage.Queues.Models.UpdatedMessage> UpdateAsync_CreateResponse(
                Azure.Response response)
            {
                // Process the response
                switch (response.Status)
                {
                    case 204:
                    {
                        // Create the result
                        Azure.Storage.Queues.Models.UpdatedMessage _value = new Azure.Storage.Queues.Models.UpdatedMessage();

                        // Get response headers
                        string _header;
                        if (response.Headers.TryGetValue("x-ms-popreceipt", out _header))
                        {
                            _value.PopReceipt = _header;
                        }
                        if (response.Headers.TryGetValue("x-ms-time-next-visible", out _header))
                        {
                            _value.TimeNextVisible = System.DateTimeOffset.Parse(_header, System.Globalization.CultureInfo.InvariantCulture);
                        }

                        // Create the response
                        return Response.FromValue(_value, response);
                    }
                    default:
                    {
                        // Create the result
                        System.Xml.Linq.XDocument _xml = System.Xml.Linq.XDocument.Load(response.ContentStream, System.Xml.Linq.LoadOptions.PreserveWhitespace);
                        Azure.Storage.Queues.Models.StorageError _value = Azure.Storage.Queues.Models.StorageError.FromXml(_xml.Root);

                        throw _value.CreateException(response);
                    }
                }
            }
            #endregion MessageId.UpdateAsync

            #region MessageId.DeleteAsync
            /// <summary>
            /// The Delete operation deletes the specified message.
            /// </summary>
            /// <param name="pipeline">The pipeline used for sending requests.</param>
            /// <param name="resourceUri">The URL of the service account, queue or message that is the targe of the desired operation.</param>
            /// <param name="popReceipt">Required. Specifies the valid pop receipt value returned from an earlier call to the Get Messages or Update Message operation.</param>
            /// <param name="timeout">The The timeout parameter is expressed in seconds. For more information, see <a href="https://docs.microsoft.com/en-us/rest/api/storageservices/setting-timeouts-for-queue-service-operations">Setting Timeouts for Queue Service Operations.</a></param>
            /// <param name="requestId">Provides a client-generated, opaque value with a 1 KB character limit that is recorded in the analytics logs when storage analytics logging is enabled.</param>
            /// <param name="async">Whether to invoke the operation asynchronously.  The default value is true.</param>
            /// <param name="operationName">Operation name.</param>
            /// <param name="cancellationToken">Cancellation token.</param>
            /// <returns>Azure.Response</returns>
            public static async System.Threading.Tasks.ValueTask<Azure.Response> DeleteAsync(
                Azure.Core.Pipeline.HttpPipeline pipeline,
                System.Uri resourceUri,
                string popReceipt,
                int? timeout = default,
                string requestId = default,
                bool async = true,
                string operationName = "Azure.Storage.Queues.MessageIdClient.Delete",
                System.Threading.CancellationToken cancellationToken = default)
            {
                Azure.Core.Pipeline.DiagnosticScope _scope = pipeline.Diagnostics.CreateScope(operationName);
                try
                {
                    _scope.AddAttribute("url", resourceUri);
                    _scope.Start();
                    using (Azure.Core.Pipeline.HttpPipelineMessage _message = DeleteAsync_CreateMessage(
                        pipeline,
                        resourceUri,
                        popReceipt,
                        timeout,
                        requestId))
                    {
                        if (async)
                        {
                            // Send the request asynchronously if we're being called via an async path
                            await pipeline.SendAsync(_message, cancellationToken).ConfigureAwait(false);
                        }
                        else
                        {
                            // Send the request synchronously through the API that blocks if we're being called via a sync path
                            // (this is safe because the Task will complete before the user can call Wait)
                            pipeline.Send(_message, cancellationToken);
                        }
                        Azure.Response _response = _message.Response;
                        cancellationToken.ThrowIfCancellationRequested();
                        return DeleteAsync_CreateResponse(_response);
                    }
                }
                catch (System.Exception ex)
                {
                    _scope.Failed(ex);
                    throw;
                }
                finally
                {
                    _scope.Dispose();
                }
            }

            /// <summary>
            /// Create the MessageId.DeleteAsync request.
            /// </summary>
            /// <param name="pipeline">The pipeline used for sending requests.</param>
            /// <param name="resourceUri">The URL of the service account, queue or message that is the targe of the desired operation.</param>
            /// <param name="popReceipt">Required. Specifies the valid pop receipt value returned from an earlier call to the Get Messages or Update Message operation.</param>
            /// <param name="timeout">The The timeout parameter is expressed in seconds. For more information, see <a href="https://docs.microsoft.com/en-us/rest/api/storageservices/setting-timeouts-for-queue-service-operations">Setting Timeouts for Queue Service Operations.</a></param>
            /// <param name="requestId">Provides a client-generated, opaque value with a 1 KB character limit that is recorded in the analytics logs when storage analytics logging is enabled.</param>
            /// <returns>The MessageId.DeleteAsync Message.</returns>
            internal static Azure.Core.Pipeline.HttpPipelineMessage DeleteAsync_CreateMessage(
                Azure.Core.Pipeline.HttpPipeline pipeline,
                System.Uri resourceUri,
                string popReceipt,
                int? timeout = default,
                string requestId = default)
            {
                // Validation
                if (resourceUri == null)
                {
                    throw new System.ArgumentNullException(nameof(resourceUri));
                }
                if (popReceipt == null)
                {
                    throw new System.ArgumentNullException(nameof(popReceipt));
                }

                // Create the request
                Azure.Core.Pipeline.HttpPipelineMessage _message = pipeline.CreateMessage();
                Azure.Core.Http.Request _request = _message.Request;

                // Set the endpoint
                _request.Method = Azure.Core.Pipeline.RequestMethod.Delete;
                _request.Uri.Reset(resourceUri);
                _request.Uri.AppendQuery("popreceipt", System.Uri.EscapeDataString(popReceipt));
                if (timeout != null) { _request.Uri.AppendQuery("timeout", System.Uri.EscapeDataString(timeout.Value.ToString(System.Globalization.CultureInfo.InvariantCulture))); }

                // Add request headers
                _request.Headers.SetValue("x-ms-version", "2018-11-09");
                if (requestId != null) { _request.Headers.SetValue("x-ms-client-request-id", requestId); }

                return _message;
            }

            /// <summary>
            /// Create the MessageId.DeleteAsync response or throw a failure exception.
            /// </summary>
            /// <param name="response">The raw Response.</param>
            /// <returns>The MessageId.DeleteAsync Azure.Response.</returns>
            internal static Azure.Response DeleteAsync_CreateResponse(
                Azure.Response response)
            {
                // Process the response
                switch (response.Status)
                {
                    case 204:
                    {
                        return response;
                    }
                    default:
                    {
                        // Create the result
                        System.Xml.Linq.XDocument _xml = System.Xml.Linq.XDocument.Load(response.ContentStream, System.Xml.Linq.LoadOptions.PreserveWhitespace);
                        Azure.Storage.Queues.Models.StorageError _value = Azure.Storage.Queues.Models.StorageError.FromXml(_xml.Root);

                        throw _value.CreateException(response);
                    }
                }
            }
            #endregion MessageId.DeleteAsync
        }
        #endregion MessageId operations
    }
}
#endregion Service

#region Models
#region class AccessPolicy
namespace Azure.Storage.Queues.Models
{
    /// <summary>
    /// An Access policy
    /// </summary>
    public partial class AccessPolicy
    {
        /// <summary>
        /// the date-time the policy is active
        /// </summary>
        public System.DateTimeOffset Start { get; set; }

        /// <summary>
        /// the date-time the policy expires
        /// </summary>
        public System.DateTimeOffset Expiry { get; set; }

        /// <summary>
        /// the permissions for the acl policy
        /// </summary>
        public string Permission { get; set; }

        /// <summary>
        /// Prevent direct instantiation of AccessPolicy instances.
        /// You can use QueuesModelFactory.AccessPolicy instead.
        /// </summary>
        internal AccessPolicy() { }

        /// <summary>
        /// Serialize a AccessPolicy instance as XML.
        /// </summary>
        /// <param name="value">The AccessPolicy instance to serialize.</param>
        /// <param name="name">An optional name to use for the root element instead of "AccessPolicy".</param>
        /// <param name="ns">An optional namespace to use for the root element instead of "".</param>
        /// <returns>The serialized XML element.</returns>
        internal static System.Xml.Linq.XElement ToXml(Azure.Storage.Queues.Models.AccessPolicy value, string name = "AccessPolicy", string ns = "")
        {
            System.Diagnostics.Debug.Assert(value != null);
            System.Xml.Linq.XElement _element = new System.Xml.Linq.XElement(System.Xml.Linq.XName.Get(name, ns));
            _element.Add(new System.Xml.Linq.XElement(
                System.Xml.Linq.XName.Get("Start", ""),
                value.Start.ToString("yyyy'-'MM'-'dd'T'HH':'mm':'ss.fffffffZ", System.Globalization.CultureInfo.InvariantCulture)));
            _element.Add(new System.Xml.Linq.XElement(
                System.Xml.Linq.XName.Get("Expiry", ""),
                value.Expiry.ToString("yyyy'-'MM'-'dd'T'HH':'mm':'ss.fffffffZ", System.Globalization.CultureInfo.InvariantCulture)));
            _element.Add(new System.Xml.Linq.XElement(
                System.Xml.Linq.XName.Get("Permission", ""),
                value.Permission));
            return _element;
        }

        /// <summary>
        /// Deserializes XML into a new AccessPolicy instance.
        /// </summary>
        /// <param name="element">The XML element to deserialize.</param>
        /// <returns>A deserialized AccessPolicy instance.</returns>
        internal static Azure.Storage.Queues.Models.AccessPolicy FromXml(System.Xml.Linq.XElement element)
        {
            System.Diagnostics.Debug.Assert(element != null);
            System.Xml.Linq.XElement _child;
            Azure.Storage.Queues.Models.AccessPolicy _value = new Azure.Storage.Queues.Models.AccessPolicy();
            _child = element.Element(System.Xml.Linq.XName.Get("Start", ""));
            if (_child != null)
            {
                _value.Start = System.DateTimeOffset.Parse(_child.Value, System.Globalization.CultureInfo.InvariantCulture);
            }
            _child = element.Element(System.Xml.Linq.XName.Get("Expiry", ""));
            if (_child != null)
            {
                _value.Expiry = System.DateTimeOffset.Parse(_child.Value, System.Globalization.CultureInfo.InvariantCulture);
            }
            _child = element.Element(System.Xml.Linq.XName.Get("Permission", ""));
            if (_child != null)
            {
                _value.Permission = _child.Value;
            }
            CustomizeFromXml(element, _value);
            return _value;
        }

        static partial void CustomizeFromXml(System.Xml.Linq.XElement element, Azure.Storage.Queues.Models.AccessPolicy value);
    }
}
#endregion class AccessPolicy

<<<<<<< HEAD
#region class CorsRule
namespace Azure.Storage.Queues.Models
{
    /// <summary>
    /// CORS is an HTTP feature that enables a web application running under one domain to access resources in another domain. Web browsers implement a security restriction known as same-origin policy that prevents a web page from calling APIs in a different domain; CORS provides a secure way to allow one domain (the origin domain) to call APIs in another domain
    /// </summary>
    public partial class CorsRule
    {
        /// <summary>
        /// The origin domains that are permitted to make a request against the storage service via CORS. The origin domain is the domain from which the request originates. Note that the origin must be an exact case-sensitive match with the origin that the user age sends to the service. You can also use the wildcard character '*' to allow all origin domains to make requests via CORS.
        /// </summary>
        public string AllowedOrigins { get; set; }

        /// <summary>
        /// The methods (HTTP request verbs) that the origin domain may use for a CORS request. (comma separated)
        /// </summary>
        public string AllowedMethods { get; set; }

        /// <summary>
        /// the request headers that the origin domain may specify on the CORS request.
        /// </summary>
        public string AllowedHeaders { get; set; }

        /// <summary>
        /// The response headers that may be sent in the response to the CORS request and exposed by the browser to the request issuer
        /// </summary>
        public string ExposedHeaders { get; set; }

        /// <summary>
        /// The maximum amount time that a browser should cache the preflight OPTIONS request.
        /// </summary>
        public int MaxAgeInSeconds { get; set; }

        /// <summary>
        /// Prevent direct instantiation of CorsRule instances.
        /// You can use QueuesModelFactory.CorsRule instead.
        /// </summary>
        internal CorsRule() { }

        /// <summary>
        /// Serialize a CorsRule instance as XML.
        /// </summary>
        /// <param name="value">The CorsRule instance to serialize.</param>
        /// <param name="name">An optional name to use for the root element instead of "CorsRule".</param>
        /// <param name="ns">An optional namespace to use for the root element instead of "".</param>
        /// <returns>The serialized XML element.</returns>
        internal static System.Xml.Linq.XElement ToXml(Azure.Storage.Queues.Models.CorsRule value, string name = "CorsRule", string ns = "")
        {
            System.Diagnostics.Debug.Assert(value != null);
            System.Xml.Linq.XElement _element = new System.Xml.Linq.XElement(System.Xml.Linq.XName.Get(name, ns));
            _element.Add(new System.Xml.Linq.XElement(
                System.Xml.Linq.XName.Get("AllowedOrigins", ""),
                value.AllowedOrigins));
            _element.Add(new System.Xml.Linq.XElement(
                System.Xml.Linq.XName.Get("AllowedMethods", ""),
                value.AllowedMethods));
            _element.Add(new System.Xml.Linq.XElement(
                System.Xml.Linq.XName.Get("AllowedHeaders", ""),
                value.AllowedHeaders));
            _element.Add(new System.Xml.Linq.XElement(
                System.Xml.Linq.XName.Get("ExposedHeaders", ""),
                value.ExposedHeaders));
            _element.Add(new System.Xml.Linq.XElement(
                System.Xml.Linq.XName.Get("MaxAgeInSeconds", ""),
                value.MaxAgeInSeconds.ToString(System.Globalization.CultureInfo.InvariantCulture)));
            return _element;
        }

        /// <summary>
        /// Deserializes XML into a new CorsRule instance.
        /// </summary>
        /// <param name="element">The XML element to deserialize.</param>
        /// <returns>A deserialized CorsRule instance.</returns>
        internal static Azure.Storage.Queues.Models.CorsRule FromXml(System.Xml.Linq.XElement element)
        {
            System.Diagnostics.Debug.Assert(element != null);
            System.Xml.Linq.XElement _child;
            Azure.Storage.Queues.Models.CorsRule _value = new Azure.Storage.Queues.Models.CorsRule();
            _child = element.Element(System.Xml.Linq.XName.Get("AllowedOrigins", ""));
            if (_child != null)
            {
                _value.AllowedOrigins = _child.Value;
            }
            _child = element.Element(System.Xml.Linq.XName.Get("AllowedMethods", ""));
            if (_child != null)
            {
                _value.AllowedMethods = _child.Value;
            }
            _child = element.Element(System.Xml.Linq.XName.Get("AllowedHeaders", ""));
            if (_child != null)
            {
                _value.AllowedHeaders = _child.Value;
            }
            _child = element.Element(System.Xml.Linq.XName.Get("ExposedHeaders", ""));
            if (_child != null)
            {
                _value.ExposedHeaders = _child.Value;
            }
            _child = element.Element(System.Xml.Linq.XName.Get("MaxAgeInSeconds", ""));
            if (_child != null)
            {
                _value.MaxAgeInSeconds = int.Parse(_child.Value, System.Globalization.CultureInfo.InvariantCulture);
            }
            CustomizeFromXml(element, _value);
            return _value;
        }

        static partial void CustomizeFromXml(System.Xml.Linq.XElement element, Azure.Storage.Queues.Models.CorsRule value);
    }
}
#endregion class CorsRule

=======
>>>>>>> 4fe6d9fe
#region class DequeuedMessage
namespace Azure.Storage.Queues.Models
{
    /// <summary>
    /// The object returned in the QueueMessageList array when calling Get Messages on a Queue.
    /// </summary>
    public partial class DequeuedMessage
    {
        /// <summary>
        /// The Id of the Message.
        /// </summary>
        public string MessageId { get; internal set; }

        /// <summary>
        /// The time the Message was inserted into the Queue.
        /// </summary>
        public System.DateTimeOffset InsertionTime { get; internal set; }

        /// <summary>
        /// The time that the Message will expire and be automatically deleted.
        /// </summary>
        public System.DateTimeOffset ExpirationTime { get; internal set; }

        /// <summary>
        /// This value is required to delete the Message. If deletion fails using this popreceipt then the message has been dequeued by another client.
        /// </summary>
        public string PopReceipt { get; internal set; }

        /// <summary>
        /// The time that the message will again become visible in the Queue.
        /// </summary>
        public System.DateTimeOffset TimeNextVisible { get; internal set; }

        /// <summary>
        /// The number of times the message has been dequeued.
        /// </summary>
        public long DequeueCount { get; internal set; }

        /// <summary>
        /// The content of the Message.
        /// </summary>
        public string MessageText { get; internal set; }

        /// <summary>
        /// Prevent direct instantiation of DequeuedMessage instances.
        /// You can use QueuesModelFactory.DequeuedMessage instead.
        /// </summary>
        internal DequeuedMessage() { }

        /// <summary>
        /// Deserializes XML into a new DequeuedMessage instance.
        /// </summary>
        /// <param name="element">The XML element to deserialize.</param>
        /// <returns>A deserialized DequeuedMessage instance.</returns>
        internal static Azure.Storage.Queues.Models.DequeuedMessage FromXml(System.Xml.Linq.XElement element)
        {
            System.Diagnostics.Debug.Assert(element != null);
            System.Xml.Linq.XElement _child;
            Azure.Storage.Queues.Models.DequeuedMessage _value = new Azure.Storage.Queues.Models.DequeuedMessage();
            _child = element.Element(System.Xml.Linq.XName.Get("MessageId", ""));
            if (_child != null)
            {
                _value.MessageId = _child.Value;
            }
            _child = element.Element(System.Xml.Linq.XName.Get("InsertionTime", ""));
            if (_child != null)
            {
                _value.InsertionTime = System.DateTimeOffset.Parse(_child.Value, System.Globalization.CultureInfo.InvariantCulture);
            }
            _child = element.Element(System.Xml.Linq.XName.Get("ExpirationTime", ""));
            if (_child != null)
            {
                _value.ExpirationTime = System.DateTimeOffset.Parse(_child.Value, System.Globalization.CultureInfo.InvariantCulture);
            }
            _child = element.Element(System.Xml.Linq.XName.Get("PopReceipt", ""));
            if (_child != null)
            {
                _value.PopReceipt = _child.Value;
            }
            _child = element.Element(System.Xml.Linq.XName.Get("TimeNextVisible", ""));
            if (_child != null)
            {
                _value.TimeNextVisible = System.DateTimeOffset.Parse(_child.Value, System.Globalization.CultureInfo.InvariantCulture);
            }
            _child = element.Element(System.Xml.Linq.XName.Get("DequeueCount", ""));
            if (_child != null)
            {
                _value.DequeueCount = long.Parse(_child.Value, System.Globalization.CultureInfo.InvariantCulture);
            }
            _child = element.Element(System.Xml.Linq.XName.Get("MessageText", ""));
            if (_child != null)
            {
                _value.MessageText = _child.Value;
            }
            CustomizeFromXml(element, _value);
            return _value;
        }

        static partial void CustomizeFromXml(System.Xml.Linq.XElement element, Azure.Storage.Queues.Models.DequeuedMessage value);
    }

    /// <summary>
    /// QueuesModelFactory provides utilities for mocking.
    /// </summary>
    public static partial class QueuesModelFactory
    {
        /// <summary>
        /// Creates a new DequeuedMessage instance for mocking.
        /// </summary>
        public static DequeuedMessage DequeuedMessage(
            string messageId,
            System.DateTimeOffset insertionTime,
            System.DateTimeOffset expirationTime,
            string popReceipt,
            System.DateTimeOffset timeNextVisible,
            long dequeueCount,
            string messageText)
        {
            return new DequeuedMessage()
            {
                MessageId = messageId,
                InsertionTime = insertionTime,
                ExpirationTime = expirationTime,
                PopReceipt = popReceipt,
                TimeNextVisible = timeNextVisible,
                DequeueCount = dequeueCount,
                MessageText = messageText,
            };
        }
    }
}
#endregion class DequeuedMessage

#region class EnqueuedMessage
namespace Azure.Storage.Queues.Models
{
    /// <summary>
    /// The object returned in the QueueMessageList array when calling Put Message on a Queue
    /// </summary>
    public partial class EnqueuedMessage
    {
        /// <summary>
        /// The Id of the Message.
        /// </summary>
        public string MessageId { get; internal set; }

        /// <summary>
        /// The time the Message was inserted into the Queue.
        /// </summary>
        public System.DateTimeOffset InsertionTime { get; internal set; }

        /// <summary>
        /// The time that the Message will expire and be automatically deleted.
        /// </summary>
        public System.DateTimeOffset ExpirationTime { get; internal set; }

        /// <summary>
        /// This value is required to delete the Message. If deletion fails using this popreceipt then the message has been dequeued by another client.
        /// </summary>
        public string PopReceipt { get; internal set; }

        /// <summary>
        /// The time that the message will again become visible in the Queue.
        /// </summary>
        public System.DateTimeOffset TimeNextVisible { get; internal set; }

        /// <summary>
        /// Prevent direct instantiation of EnqueuedMessage instances.
        /// You can use QueuesModelFactory.EnqueuedMessage instead.
        /// </summary>
        internal EnqueuedMessage() { }

        /// <summary>
        /// Deserializes XML into a new EnqueuedMessage instance.
        /// </summary>
        /// <param name="element">The XML element to deserialize.</param>
        /// <returns>A deserialized EnqueuedMessage instance.</returns>
        internal static Azure.Storage.Queues.Models.EnqueuedMessage FromXml(System.Xml.Linq.XElement element)
        {
            System.Diagnostics.Debug.Assert(element != null);
            System.Xml.Linq.XElement _child;
            Azure.Storage.Queues.Models.EnqueuedMessage _value = new Azure.Storage.Queues.Models.EnqueuedMessage();
            _child = element.Element(System.Xml.Linq.XName.Get("MessageId", ""));
            if (_child != null)
            {
                _value.MessageId = _child.Value;
            }
            _child = element.Element(System.Xml.Linq.XName.Get("InsertionTime", ""));
            if (_child != null)
            {
                _value.InsertionTime = System.DateTimeOffset.Parse(_child.Value, System.Globalization.CultureInfo.InvariantCulture);
            }
            _child = element.Element(System.Xml.Linq.XName.Get("ExpirationTime", ""));
            if (_child != null)
            {
                _value.ExpirationTime = System.DateTimeOffset.Parse(_child.Value, System.Globalization.CultureInfo.InvariantCulture);
            }
            _child = element.Element(System.Xml.Linq.XName.Get("PopReceipt", ""));
            if (_child != null)
            {
                _value.PopReceipt = _child.Value;
            }
            _child = element.Element(System.Xml.Linq.XName.Get("TimeNextVisible", ""));
            if (_child != null)
            {
                _value.TimeNextVisible = System.DateTimeOffset.Parse(_child.Value, System.Globalization.CultureInfo.InvariantCulture);
            }
            CustomizeFromXml(element, _value);
            return _value;
        }

        static partial void CustomizeFromXml(System.Xml.Linq.XElement element, Azure.Storage.Queues.Models.EnqueuedMessage value);
    }

    /// <summary>
    /// QueuesModelFactory provides utilities for mocking.
    /// </summary>
    public static partial class QueuesModelFactory
    {
        /// <summary>
        /// Creates a new EnqueuedMessage instance for mocking.
        /// </summary>
        public static EnqueuedMessage EnqueuedMessage(
            string messageId,
            System.DateTimeOffset insertionTime,
            System.DateTimeOffset expirationTime,
            string popReceipt,
            System.DateTimeOffset timeNextVisible)
        {
            return new EnqueuedMessage()
            {
                MessageId = messageId,
                InsertionTime = insertionTime,
                ExpirationTime = expirationTime,
                PopReceipt = popReceipt,
                TimeNextVisible = timeNextVisible,
            };
        }
    }
}
#endregion class EnqueuedMessage

#region class GeoReplication
namespace Azure.Storage.Queues.Models
{
    /// <summary>
    /// GeoReplication
    /// </summary>
    public partial class GeoReplication
    {
        /// <summary>
        /// The status of the secondary location
        /// </summary>
        public Azure.Storage.Queues.Models.GeoReplicationStatus Status { get; internal set; }

        /// <summary>
        /// A GMT date/time value, to the second. All primary writes preceding this value are guaranteed to be available for read operations at the secondary. Primary writes after this point in time may or may not be available for reads.
        /// </summary>
        public System.DateTimeOffset LastSyncTime { get; internal set; }

        /// <summary>
        /// Prevent direct instantiation of GeoReplication instances.
        /// You can use QueuesModelFactory.GeoReplication instead.
        /// </summary>
        internal GeoReplication() { }

        /// <summary>
        /// Deserializes XML into a new GeoReplication instance.
        /// </summary>
        /// <param name="element">The XML element to deserialize.</param>
        /// <returns>A deserialized GeoReplication instance.</returns>
        internal static Azure.Storage.Queues.Models.GeoReplication FromXml(System.Xml.Linq.XElement element)
        {
            System.Diagnostics.Debug.Assert(element != null);
            System.Xml.Linq.XElement _child;
            Azure.Storage.Queues.Models.GeoReplication _value = new Azure.Storage.Queues.Models.GeoReplication();
            _child = element.Element(System.Xml.Linq.XName.Get("Status", ""));
            if (_child != null && !string.IsNullOrEmpty(_child.Value))
            {
                _value.Status = _child.Value;
            }
            _child = element.Element(System.Xml.Linq.XName.Get("LastSyncTime", ""));
            if (_child != null)
            {
                _value.LastSyncTime = System.DateTimeOffset.Parse(_child.Value, System.Globalization.CultureInfo.InvariantCulture);
            }
            CustomizeFromXml(element, _value);
            return _value;
        }

        static partial void CustomizeFromXml(System.Xml.Linq.XElement element, Azure.Storage.Queues.Models.GeoReplication value);
    }

    /// <summary>
    /// QueuesModelFactory provides utilities for mocking.
    /// </summary>
    public static partial class QueuesModelFactory
    {
        /// <summary>
        /// Creates a new GeoReplication instance for mocking.
        /// </summary>
        public static GeoReplication GeoReplication(
            Azure.Storage.Queues.Models.GeoReplicationStatus status,
            System.DateTimeOffset lastSyncTime)
        {
            return new GeoReplication()
            {
                Status = status,
                LastSyncTime = lastSyncTime,
            };
        }
    }
}
#endregion class GeoReplication

#region enum strings GeoReplicationStatus
namespace Azure.Storage.Queues.Models
{
    /// <summary>
    /// The status of the secondary location
    /// </summary>
    public partial struct GeoReplicationStatus : System.IEquatable<GeoReplicationStatus>
    {
        #pragma warning disable CA2211 // Non-constant fields should not be visible
        /// <summary>
        /// live
        /// </summary>
        public static Azure.Storage.Queues.Models.GeoReplicationStatus Live { get; } = @"live";

        /// <summary>
        /// bootstrap
        /// </summary>
        public static Azure.Storage.Queues.Models.GeoReplicationStatus Bootstrap { get; } = @"bootstrap";

        /// <summary>
        /// unavailable
        /// </summary>
        public static Azure.Storage.Queues.Models.GeoReplicationStatus Unavailable { get; } = @"unavailable";
        #pragma warning restore CA2211 // Non-constant fields should not be visible

        /// <summary>
        /// The GeoReplicationStatus value.
        /// </summary>
        private readonly string _value;

        /// <summary>
        /// Creates a new GeoReplicationStatus instance.
        /// </summary>
        /// <param name="value">The GeoReplicationStatus value.</param>
        private GeoReplicationStatus(string value) { _value = value; }

        /// <summary>
        /// Check if two GeoReplicationStatus instances are equal.
        /// </summary>
        /// <param name="other">The instance to compare to.</param>
        /// <returns>True if they're equal, false otherwise.</returns>
        public bool Equals(Azure.Storage.Queues.Models.GeoReplicationStatus other) => _value.Equals(other._value, System.StringComparison.InvariantCulture);

        /// <summary>
        /// Check if two GeoReplicationStatus instances are equal.
        /// </summary>
        /// <param name="o">The instance to compare to.</param>
        /// <returns>True if they're equal, false otherwise.</returns>
        public override bool Equals(object o) => o is Azure.Storage.Queues.Models.GeoReplicationStatus other && Equals(other);

        /// <summary>
        /// Get a hash code for the GeoReplicationStatus.
        /// </summary>
        /// <returns>Hash code for the GeoReplicationStatus.</returns>
        public override int GetHashCode() => _value.GetHashCode();

        /// <summary>
        /// Convert the GeoReplicationStatus to a string.
        /// </summary>
        /// <returns>String representation of the GeoReplicationStatus.</returns>
        public override string ToString() => _value;

        #pragma warning disable CA2225 // Operator overloads have named alternates
        /// <summary>
        /// Convert a string a GeoReplicationStatus.
        /// </summary>
        /// <param name="value">The string to convert.</param>
        /// <returns>The GeoReplicationStatus value.</returns>
        public static implicit operator GeoReplicationStatus(string value) => new Azure.Storage.Queues.Models.GeoReplicationStatus(value);
        #pragma warning restore CA2225 // Operator overloads have named alternates

        /// <summary>
        /// Convert an GeoReplicationStatus to a string.
        /// </summary>
        /// <param name="value">The GeoReplicationStatus value.</param>
        /// <returns>String representation of the GeoReplicationStatus value.</returns>
        public static implicit operator string(Azure.Storage.Queues.Models.GeoReplicationStatus value) => value._value;

        /// <summary>
        /// Check if two GeoReplicationStatus instances are equal.
        /// </summary>
        /// <param name="left">The first instance to compare.</param>
        /// <param name="right">The second instance to compare.</param>
        /// <returns>True if they're equal, false otherwise.</returns>
        public static bool operator ==(Azure.Storage.Queues.Models.GeoReplicationStatus left, Azure.Storage.Queues.Models.GeoReplicationStatus right) => left.Equals(right);

        /// <summary>
        /// Check if two GeoReplicationStatus instances are not equal.
        /// </summary>
        /// <param name="left">The first instance to compare.</param>
        /// <param name="right">The second instance to compare.</param>
        /// <returns>True if they're not equal, false otherwise.</returns>
        public static bool operator !=(Azure.Storage.Queues.Models.GeoReplicationStatus left, Azure.Storage.Queues.Models.GeoReplicationStatus right) => !left.Equals(right);
    }
}
#endregion enum strings GeoReplicationStatus

#region enum ListQueuesIncludeType
namespace Azure.Storage.Queues.Models
{
    /// <summary>
    /// ListQueuesIncludeType values
    /// </summary>
    internal enum ListQueuesIncludeType
    {
        /// <summary>
        /// metadata
        /// </summary>
        Metadata
    }
}

namespace Azure.Storage.Queues
{
    internal static partial class QueueRestClient
    {
        public static partial class Serialization
        {
            public static string ToString(Azure.Storage.Queues.Models.ListQueuesIncludeType value)
            {
                return value switch
                {
                    Azure.Storage.Queues.Models.ListQueuesIncludeType.Metadata => "metadata",
                    _ => throw new System.ArgumentOutOfRangeException(nameof(value), value, "Unknown Azure.Storage.Queues.Models.ListQueuesIncludeType value.")
                };
            }

            public static Azure.Storage.Queues.Models.ListQueuesIncludeType ParseListQueuesIncludeType(string value)
            {
                return value switch
                {
                    "metadata" => Azure.Storage.Queues.Models.ListQueuesIncludeType.Metadata,
                    _ => throw new System.ArgumentOutOfRangeException(nameof(value), value, "Unknown Azure.Storage.Queues.Models.ListQueuesIncludeType value.")
                };
            }
        }
    }
}
#endregion enum ListQueuesIncludeType

#region class PeekedMessage
namespace Azure.Storage.Queues.Models
{
    /// <summary>
    /// The object returned in the QueueMessageList array when calling Peek Messages on a Queue
    /// </summary>
    public partial class PeekedMessage
    {
        /// <summary>
        /// The Id of the Message.
        /// </summary>
        public string MessageId { get; internal set; }

        /// <summary>
        /// The time the Message was inserted into the Queue.
        /// </summary>
        public System.DateTimeOffset InsertionTime { get; internal set; }

        /// <summary>
        /// The time that the Message will expire and be automatically deleted.
        /// </summary>
        public System.DateTimeOffset ExpirationTime { get; internal set; }

        /// <summary>
        /// The number of times the message has been dequeued.
        /// </summary>
        public long DequeueCount { get; internal set; }

        /// <summary>
        /// The content of the Message.
        /// </summary>
        public string MessageText { get; internal set; }

        /// <summary>
        /// Prevent direct instantiation of PeekedMessage instances.
        /// You can use QueuesModelFactory.PeekedMessage instead.
        /// </summary>
        internal PeekedMessage() { }

        /// <summary>
        /// Deserializes XML into a new PeekedMessage instance.
        /// </summary>
        /// <param name="element">The XML element to deserialize.</param>
        /// <returns>A deserialized PeekedMessage instance.</returns>
        internal static Azure.Storage.Queues.Models.PeekedMessage FromXml(System.Xml.Linq.XElement element)
        {
            System.Diagnostics.Debug.Assert(element != null);
            Azure.Storage.Queues.Models.PeekedMessage _value = new Azure.Storage.Queues.Models.PeekedMessage();
            _value.MessageId = element.Element(System.Xml.Linq.XName.Get("MessageId", "")).Value;
            _value.InsertionTime = System.DateTimeOffset.Parse(element.Element(System.Xml.Linq.XName.Get("InsertionTime", "")).Value, System.Globalization.CultureInfo.InvariantCulture);
            _value.ExpirationTime = System.DateTimeOffset.Parse(element.Element(System.Xml.Linq.XName.Get("ExpirationTime", "")).Value, System.Globalization.CultureInfo.InvariantCulture);
            _value.DequeueCount = long.Parse(element.Element(System.Xml.Linq.XName.Get("DequeueCount", "")).Value, System.Globalization.CultureInfo.InvariantCulture);
            _value.MessageText = element.Element(System.Xml.Linq.XName.Get("MessageText", "")).Value;
            CustomizeFromXml(element, _value);
            return _value;
        }

        static partial void CustomizeFromXml(System.Xml.Linq.XElement element, Azure.Storage.Queues.Models.PeekedMessage value);
    }

    /// <summary>
    /// QueuesModelFactory provides utilities for mocking.
    /// </summary>
    public static partial class QueuesModelFactory
    {
        /// <summary>
        /// Creates a new PeekedMessage instance for mocking.
        /// </summary>
        public static PeekedMessage PeekedMessage(
            string messageId,
            System.DateTimeOffset insertionTime,
            System.DateTimeOffset expirationTime,
            long dequeueCount,
            string messageText)
        {
            return new PeekedMessage()
            {
                MessageId = messageId,
                InsertionTime = insertionTime,
                ExpirationTime = expirationTime,
                DequeueCount = dequeueCount,
                MessageText = messageText,
            };
        }
    }
}
#endregion class PeekedMessage

#region class QueueAnalyticsLogging
namespace Azure.Storage.Queues.Models
{
    /// <summary>
    /// Azure Analytics Logging settings.
    /// </summary>
    public partial class QueueAnalyticsLogging
    {
        /// <summary>
        /// The version of Storage Analytics to configure.
        /// </summary>
        public string Version { get; set; }

        /// <summary>
        /// Indicates whether all delete requests should be logged.
        /// </summary>
        public bool Delete { get; set; }

        /// <summary>
        /// Indicates whether all read requests should be logged.
        /// </summary>
        public bool Read { get; set; }

        /// <summary>
        /// Indicates whether all write requests should be logged.
        /// </summary>
        public bool Write { get; set; }

        /// <summary>
        /// the retention policy
        /// </summary>
        public Azure.Storage.Queues.Models.RetentionPolicy RetentionPolicy { get; set; }

        /// <summary>
        /// Creates a new QueueAnalyticsLogging instance
        /// </summary>
        public QueueAnalyticsLogging()
            : this(false)
        {
        }

        /// <summary>
        /// Creates a new QueueAnalyticsLogging instance
        /// </summary>
        /// <param name="skipInitialization">Whether to skip initializing nested objects.</param>
        internal QueueAnalyticsLogging(bool skipInitialization)
        {
            if (!skipInitialization)
            {
                RetentionPolicy = new Azure.Storage.Queues.Models.RetentionPolicy();
            }
        }

        /// <summary>
        /// Serialize a QueueAnalyticsLogging instance as XML.
        /// </summary>
        /// <param name="value">The QueueAnalyticsLogging instance to serialize.</param>
        /// <param name="name">An optional name to use for the root element instead of "Logging".</param>
        /// <param name="ns">An optional namespace to use for the root element instead of "".</param>
        /// <returns>The serialized XML element.</returns>
        internal static System.Xml.Linq.XElement ToXml(Azure.Storage.Queues.Models.QueueAnalyticsLogging value, string name = "Logging", string ns = "")
        {
            System.Diagnostics.Debug.Assert(value != null);
            System.Xml.Linq.XElement _element = new System.Xml.Linq.XElement(System.Xml.Linq.XName.Get(name, ns));
            _element.Add(new System.Xml.Linq.XElement(
                System.Xml.Linq.XName.Get("Version", ""),
                value.Version));
            _element.Add(new System.Xml.Linq.XElement(
                System.Xml.Linq.XName.Get("Delete", ""),
                #pragma warning disable CA1308 // Normalize strings to uppercase
                value.Delete.ToString(System.Globalization.CultureInfo.InvariantCulture).ToLowerInvariant()));
                #pragma warning restore CA1308 // Normalize strings to uppercase
            _element.Add(new System.Xml.Linq.XElement(
                System.Xml.Linq.XName.Get("Read", ""),
                #pragma warning disable CA1308 // Normalize strings to uppercase
                value.Read.ToString(System.Globalization.CultureInfo.InvariantCulture).ToLowerInvariant()));
                #pragma warning restore CA1308 // Normalize strings to uppercase
            _element.Add(new System.Xml.Linq.XElement(
                System.Xml.Linq.XName.Get("Write", ""),
                #pragma warning disable CA1308 // Normalize strings to uppercase
                value.Write.ToString(System.Globalization.CultureInfo.InvariantCulture).ToLowerInvariant()));
                #pragma warning restore CA1308 // Normalize strings to uppercase
            _element.Add(Azure.Storage.Queues.Models.RetentionPolicy.ToXml(value.RetentionPolicy, "RetentionPolicy", ""));
            return _element;
        }

        /// <summary>
        /// Deserializes XML into a new QueueAnalyticsLogging instance.
        /// </summary>
        /// <param name="element">The XML element to deserialize.</param>
        /// <returns>A deserialized QueueAnalyticsLogging instance.</returns>
        internal static Azure.Storage.Queues.Models.QueueAnalyticsLogging FromXml(System.Xml.Linq.XElement element)
        {
            System.Diagnostics.Debug.Assert(element != null);
<<<<<<< HEAD
            System.Xml.Linq.XElement _child;
            Azure.Storage.Queues.Models.Logging _value = new Azure.Storage.Queues.Models.Logging(true);
            _child = element.Element(System.Xml.Linq.XName.Get("Version", ""));
            if (_child != null)
            {
                _value.Version = _child.Value;
            }
            _child = element.Element(System.Xml.Linq.XName.Get("Delete", ""));
            if (_child != null)
            {
                _value.Delete = bool.Parse(_child.Value);
            }
            _child = element.Element(System.Xml.Linq.XName.Get("Read", ""));
            if (_child != null)
            {
                _value.Read = bool.Parse(_child.Value);
            }
            _child = element.Element(System.Xml.Linq.XName.Get("Write", ""));
            if (_child != null)
            {
                _value.Write = bool.Parse(_child.Value);
            }
            _child = element.Element(System.Xml.Linq.XName.Get("RetentionPolicy", ""));
            if (_child != null)
            {
                _value.RetentionPolicy = Azure.Storage.Queues.Models.RetentionPolicy.FromXml(_child);
            }
=======
            Azure.Storage.Queues.Models.QueueAnalyticsLogging _value = new Azure.Storage.Queues.Models.QueueAnalyticsLogging(true);
            _value.Version = element.Element(System.Xml.Linq.XName.Get("Version", "")).Value;
            _value.Delete = bool.Parse(element.Element(System.Xml.Linq.XName.Get("Delete", "")).Value);
            _value.Read = bool.Parse(element.Element(System.Xml.Linq.XName.Get("Read", "")).Value);
            _value.Write = bool.Parse(element.Element(System.Xml.Linq.XName.Get("Write", "")).Value);
            _value.RetentionPolicy = Azure.Storage.Queues.Models.RetentionPolicy.FromXml(element.Element(System.Xml.Linq.XName.Get("RetentionPolicy", "")));
>>>>>>> 4fe6d9fe
            CustomizeFromXml(element, _value);
            return _value;
        }

        static partial void CustomizeFromXml(System.Xml.Linq.XElement element, Azure.Storage.Queues.Models.QueueAnalyticsLogging value);
    }
}
#endregion class QueueAnalyticsLogging

#region class QueueCorsRule
namespace Azure.Storage.Queues.Models
{
    /// <summary>
    /// CORS is an HTTP feature that enables a web application running under one domain to access resources in another domain. Web browsers implement a security restriction known as same-origin policy that prevents a web page from calling APIs in a different domain; CORS provides a secure way to allow one domain (the origin domain) to call APIs in another domain
    /// </summary>
    public partial class QueueCorsRule
    {
        /// <summary>
        /// The origin domains that are permitted to make a request against the storage service via CORS. The origin domain is the domain from which the request originates. Note that the origin must be an exact case-sensitive match with the origin that the user age sends to the service. You can also use the wildcard character '*' to allow all origin domains to make requests via CORS.
        /// </summary>
        public string AllowedOrigins { get; set; }

        /// <summary>
        /// The methods (HTTP request verbs) that the origin domain may use for a CORS request. (comma separated)
        /// </summary>
        public string AllowedMethods { get; set; }

        /// <summary>
        /// the request headers that the origin domain may specify on the CORS request.
        /// </summary>
        public string AllowedHeaders { get; set; }

        /// <summary>
        /// The response headers that may be sent in the response to the CORS request and exposed by the browser to the request issuer
        /// </summary>
        public string ExposedHeaders { get; set; }

        /// <summary>
        /// The maximum amount time that a browser should cache the preflight OPTIONS request.
        /// </summary>
        public int MaxAgeInSeconds { get; set; }

        /// <summary>
        /// Prevent direct instantiation of QueueCorsRule instances.
        /// You can use QueuesModelFactory.QueueCorsRule instead.
        /// </summary>
        internal QueueCorsRule() { }

        /// <summary>
        /// Serialize a QueueCorsRule instance as XML.
        /// </summary>
        /// <param name="value">The QueueCorsRule instance to serialize.</param>
        /// <param name="name">An optional name to use for the root element instead of "CorsRule".</param>
        /// <param name="ns">An optional namespace to use for the root element instead of "".</param>
        /// <returns>The serialized XML element.</returns>
        internal static System.Xml.Linq.XElement ToXml(Azure.Storage.Queues.Models.QueueCorsRule value, string name = "CorsRule", string ns = "")
        {
            System.Diagnostics.Debug.Assert(value != null);
            System.Xml.Linq.XElement _element = new System.Xml.Linq.XElement(System.Xml.Linq.XName.Get(name, ns));
            _element.Add(new System.Xml.Linq.XElement(
                System.Xml.Linq.XName.Get("AllowedOrigins", ""),
                value.AllowedOrigins));
            _element.Add(new System.Xml.Linq.XElement(
                System.Xml.Linq.XName.Get("AllowedMethods", ""),
                value.AllowedMethods));
            _element.Add(new System.Xml.Linq.XElement(
                System.Xml.Linq.XName.Get("AllowedHeaders", ""),
                value.AllowedHeaders));
            _element.Add(new System.Xml.Linq.XElement(
                System.Xml.Linq.XName.Get("ExposedHeaders", ""),
                value.ExposedHeaders));
            _element.Add(new System.Xml.Linq.XElement(
                System.Xml.Linq.XName.Get("MaxAgeInSeconds", ""),
                value.MaxAgeInSeconds.ToString(System.Globalization.CultureInfo.InvariantCulture)));
            return _element;
        }

        /// <summary>
        /// Deserializes XML into a new QueueCorsRule instance.
        /// </summary>
        /// <param name="element">The XML element to deserialize.</param>
        /// <returns>A deserialized QueueCorsRule instance.</returns>
        internal static Azure.Storage.Queues.Models.QueueCorsRule FromXml(System.Xml.Linq.XElement element)
        {
            System.Diagnostics.Debug.Assert(element != null);
<<<<<<< HEAD
            System.Xml.Linq.XElement _child;
            Azure.Storage.Queues.Models.Metrics _value = new Azure.Storage.Queues.Models.Metrics(true);
            _child = element.Element(System.Xml.Linq.XName.Get("Version", ""));
            if (_child != null)
            {
                _value.Version = _child.Value;
            }
            _child = element.Element(System.Xml.Linq.XName.Get("Enabled", ""));
            if (_child != null)
            {
                _value.Enabled = bool.Parse(_child.Value);
            }
            _child = element.Element(System.Xml.Linq.XName.Get("IncludeAPIs", ""));
            if (_child != null)
            {
                _value.IncludeAPIs = bool.Parse(_child.Value);
            }
            _child = element.Element(System.Xml.Linq.XName.Get("RetentionPolicy", ""));
            if (_child != null)
            {
                _value.RetentionPolicy = Azure.Storage.Queues.Models.RetentionPolicy.FromXml(_child);
            }
=======
            Azure.Storage.Queues.Models.QueueCorsRule _value = new Azure.Storage.Queues.Models.QueueCorsRule();
            _value.AllowedOrigins = element.Element(System.Xml.Linq.XName.Get("AllowedOrigins", "")).Value;
            _value.AllowedMethods = element.Element(System.Xml.Linq.XName.Get("AllowedMethods", "")).Value;
            _value.AllowedHeaders = element.Element(System.Xml.Linq.XName.Get("AllowedHeaders", "")).Value;
            _value.ExposedHeaders = element.Element(System.Xml.Linq.XName.Get("ExposedHeaders", "")).Value;
            _value.MaxAgeInSeconds = int.Parse(element.Element(System.Xml.Linq.XName.Get("MaxAgeInSeconds", "")).Value, System.Globalization.CultureInfo.InvariantCulture);
>>>>>>> 4fe6d9fe
            CustomizeFromXml(element, _value);
            return _value;
        }

        static partial void CustomizeFromXml(System.Xml.Linq.XElement element, Azure.Storage.Queues.Models.QueueCorsRule value);
    }
}
<<<<<<< HEAD
#endregion class Metrics

#region class PeekedMessage
namespace Azure.Storage.Queues.Models
{
    /// <summary>
    /// The object returned in the QueueMessageList array when calling Peek Messages on a Queue
    /// </summary>
    public partial class PeekedMessage
    {
        /// <summary>
        /// The Id of the Message.
        /// </summary>
        public string MessageId { get; internal set; }

        /// <summary>
        /// The time the Message was inserted into the Queue.
        /// </summary>
        public System.DateTimeOffset InsertionTime { get; internal set; }

        /// <summary>
        /// The time that the Message will expire and be automatically deleted.
        /// </summary>
        public System.DateTimeOffset ExpirationTime { get; internal set; }

        /// <summary>
        /// The number of times the message has been dequeued.
        /// </summary>
        public long DequeueCount { get; internal set; }

        /// <summary>
        /// The content of the Message.
        /// </summary>
        public string MessageText { get; internal set; }

        /// <summary>
        /// Prevent direct instantiation of PeekedMessage instances.
        /// You can use QueuesModelFactory.PeekedMessage instead.
        /// </summary>
        internal PeekedMessage() { }

        /// <summary>
        /// Deserializes XML into a new PeekedMessage instance.
        /// </summary>
        /// <param name="element">The XML element to deserialize.</param>
        /// <returns>A deserialized PeekedMessage instance.</returns>
        internal static Azure.Storage.Queues.Models.PeekedMessage FromXml(System.Xml.Linq.XElement element)
        {
            System.Diagnostics.Debug.Assert(element != null);
            System.Xml.Linq.XElement _child;
            Azure.Storage.Queues.Models.PeekedMessage _value = new Azure.Storage.Queues.Models.PeekedMessage();
            _child = element.Element(System.Xml.Linq.XName.Get("MessageId", ""));
            if (_child != null)
            {
                _value.MessageId = _child.Value;
            }
            _child = element.Element(System.Xml.Linq.XName.Get("InsertionTime", ""));
            if (_child != null)
            {
                _value.InsertionTime = System.DateTimeOffset.Parse(_child.Value, System.Globalization.CultureInfo.InvariantCulture);
            }
            _child = element.Element(System.Xml.Linq.XName.Get("ExpirationTime", ""));
            if (_child != null)
            {
                _value.ExpirationTime = System.DateTimeOffset.Parse(_child.Value, System.Globalization.CultureInfo.InvariantCulture);
            }
            _child = element.Element(System.Xml.Linq.XName.Get("DequeueCount", ""));
            if (_child != null)
            {
                _value.DequeueCount = long.Parse(_child.Value, System.Globalization.CultureInfo.InvariantCulture);
            }
            _child = element.Element(System.Xml.Linq.XName.Get("MessageText", ""));
            if (_child != null)
            {
                _value.MessageText = _child.Value;
            }
            CustomizeFromXml(element, _value);
            return _value;
        }

        static partial void CustomizeFromXml(System.Xml.Linq.XElement element, Azure.Storage.Queues.Models.PeekedMessage value);
    }

    /// <summary>
    /// QueuesModelFactory provides utilities for mocking.
    /// </summary>
    public static partial class QueuesModelFactory
    {
        /// <summary>
        /// Creates a new PeekedMessage instance for mocking.
        /// </summary>
        public static PeekedMessage PeekedMessage(
            string messageId,
            System.DateTimeOffset insertionTime,
            System.DateTimeOffset expirationTime,
            long dequeueCount,
            string messageText)
        {
            return new PeekedMessage()
            {
                MessageId = messageId,
                InsertionTime = insertionTime,
                ExpirationTime = expirationTime,
                DequeueCount = dequeueCount,
                MessageText = messageText,
            };
        }
    }
}
#endregion class PeekedMessage
=======
#endregion class QueueCorsRule
>>>>>>> 4fe6d9fe

#region enum strings QueueErrorCode
namespace Azure.Storage.Queues.Models
{
    /// <summary>
    /// Error codes returned by the service
    /// </summary>
    public partial struct QueueErrorCode : System.IEquatable<QueueErrorCode>
    {
        #pragma warning disable CA2211 // Non-constant fields should not be visible
        /// <summary>
        /// AccountAlreadyExists
        /// </summary>
        public static Azure.Storage.Queues.Models.QueueErrorCode AccountAlreadyExists { get; } = @"AccountAlreadyExists";

        /// <summary>
        /// AccountBeingCreated
        /// </summary>
        public static Azure.Storage.Queues.Models.QueueErrorCode AccountBeingCreated { get; } = @"AccountBeingCreated";

        /// <summary>
        /// AccountIsDisabled
        /// </summary>
        public static Azure.Storage.Queues.Models.QueueErrorCode AccountIsDisabled { get; } = @"AccountIsDisabled";

        /// <summary>
        /// AuthenticationFailed
        /// </summary>
        public static Azure.Storage.Queues.Models.QueueErrorCode AuthenticationFailed { get; } = @"AuthenticationFailed";

        /// <summary>
        /// AuthorizationFailure
        /// </summary>
        public static Azure.Storage.Queues.Models.QueueErrorCode AuthorizationFailure { get; } = @"AuthorizationFailure";

        /// <summary>
        /// ConditionHeadersNotSupported
        /// </summary>
        public static Azure.Storage.Queues.Models.QueueErrorCode ConditionHeadersNotSupported { get; } = @"ConditionHeadersNotSupported";

        /// <summary>
        /// ConditionNotMet
        /// </summary>
        public static Azure.Storage.Queues.Models.QueueErrorCode ConditionNotMet { get; } = @"ConditionNotMet";

        /// <summary>
        /// EmptyMetadataKey
        /// </summary>
        public static Azure.Storage.Queues.Models.QueueErrorCode EmptyMetadataKey { get; } = @"EmptyMetadataKey";

        /// <summary>
        /// InsufficientAccountPermissions
        /// </summary>
        public static Azure.Storage.Queues.Models.QueueErrorCode InsufficientAccountPermissions { get; } = @"InsufficientAccountPermissions";

        /// <summary>
        /// InternalError
        /// </summary>
        public static Azure.Storage.Queues.Models.QueueErrorCode InternalError { get; } = @"InternalError";

        /// <summary>
        /// InvalidAuthenticationInfo
        /// </summary>
        public static Azure.Storage.Queues.Models.QueueErrorCode InvalidAuthenticationInfo { get; } = @"InvalidAuthenticationInfo";

        /// <summary>
        /// InvalidHeaderValue
        /// </summary>
        public static Azure.Storage.Queues.Models.QueueErrorCode InvalidHeaderValue { get; } = @"InvalidHeaderValue";

        /// <summary>
        /// InvalidHttpVerb
        /// </summary>
        public static Azure.Storage.Queues.Models.QueueErrorCode InvalidHttpVerb { get; } = @"InvalidHttpVerb";

        /// <summary>
        /// InvalidInput
        /// </summary>
        public static Azure.Storage.Queues.Models.QueueErrorCode InvalidInput { get; } = @"InvalidInput";

        /// <summary>
        /// InvalidMd5
        /// </summary>
        public static Azure.Storage.Queues.Models.QueueErrorCode InvalidMd5 { get; } = @"InvalidMd5";

        /// <summary>
        /// InvalidMetadata
        /// </summary>
        public static Azure.Storage.Queues.Models.QueueErrorCode InvalidMetadata { get; } = @"InvalidMetadata";

        /// <summary>
        /// InvalidQueryParameterValue
        /// </summary>
        public static Azure.Storage.Queues.Models.QueueErrorCode InvalidQueryParameterValue { get; } = @"InvalidQueryParameterValue";

        /// <summary>
        /// InvalidRange
        /// </summary>
        public static Azure.Storage.Queues.Models.QueueErrorCode InvalidRange { get; } = @"InvalidRange";

        /// <summary>
        /// InvalidResourceName
        /// </summary>
        public static Azure.Storage.Queues.Models.QueueErrorCode InvalidResourceName { get; } = @"InvalidResourceName";

        /// <summary>
        /// InvalidUri
        /// </summary>
        public static Azure.Storage.Queues.Models.QueueErrorCode InvalidUri { get; } = @"InvalidUri";

        /// <summary>
        /// InvalidXmlDocument
        /// </summary>
        public static Azure.Storage.Queues.Models.QueueErrorCode InvalidXmlDocument { get; } = @"InvalidXmlDocument";

        /// <summary>
        /// InvalidXmlNodeValue
        /// </summary>
        public static Azure.Storage.Queues.Models.QueueErrorCode InvalidXmlNodeValue { get; } = @"InvalidXmlNodeValue";

        /// <summary>
        /// Md5Mismatch
        /// </summary>
        public static Azure.Storage.Queues.Models.QueueErrorCode Md5Mismatch { get; } = @"Md5Mismatch";

        /// <summary>
        /// MetadataTooLarge
        /// </summary>
        public static Azure.Storage.Queues.Models.QueueErrorCode MetadataTooLarge { get; } = @"MetadataTooLarge";

        /// <summary>
        /// MissingContentLengthHeader
        /// </summary>
        public static Azure.Storage.Queues.Models.QueueErrorCode MissingContentLengthHeader { get; } = @"MissingContentLengthHeader";

        /// <summary>
        /// MissingRequiredQueryParameter
        /// </summary>
        public static Azure.Storage.Queues.Models.QueueErrorCode MissingRequiredQueryParameter { get; } = @"MissingRequiredQueryParameter";

        /// <summary>
        /// MissingRequiredHeader
        /// </summary>
        public static Azure.Storage.Queues.Models.QueueErrorCode MissingRequiredHeader { get; } = @"MissingRequiredHeader";

        /// <summary>
        /// MissingRequiredXmlNode
        /// </summary>
        public static Azure.Storage.Queues.Models.QueueErrorCode MissingRequiredXmlNode { get; } = @"MissingRequiredXmlNode";

        /// <summary>
        /// MultipleConditionHeadersNotSupported
        /// </summary>
        public static Azure.Storage.Queues.Models.QueueErrorCode MultipleConditionHeadersNotSupported { get; } = @"MultipleConditionHeadersNotSupported";

        /// <summary>
        /// OperationTimedOut
        /// </summary>
        public static Azure.Storage.Queues.Models.QueueErrorCode OperationTimedOut { get; } = @"OperationTimedOut";

        /// <summary>
        /// OutOfRangeInput
        /// </summary>
        public static Azure.Storage.Queues.Models.QueueErrorCode OutOfRangeInput { get; } = @"OutOfRangeInput";

        /// <summary>
        /// OutOfRangeQueryParameterValue
        /// </summary>
        public static Azure.Storage.Queues.Models.QueueErrorCode OutOfRangeQueryParameterValue { get; } = @"OutOfRangeQueryParameterValue";

        /// <summary>
        /// RequestBodyTooLarge
        /// </summary>
        public static Azure.Storage.Queues.Models.QueueErrorCode RequestBodyTooLarge { get; } = @"RequestBodyTooLarge";

        /// <summary>
        /// ResourceTypeMismatch
        /// </summary>
        public static Azure.Storage.Queues.Models.QueueErrorCode ResourceTypeMismatch { get; } = @"ResourceTypeMismatch";

        /// <summary>
        /// RequestUrlFailedToParse
        /// </summary>
        public static Azure.Storage.Queues.Models.QueueErrorCode RequestUrlFailedToParse { get; } = @"RequestUrlFailedToParse";

        /// <summary>
        /// ResourceAlreadyExists
        /// </summary>
        public static Azure.Storage.Queues.Models.QueueErrorCode ResourceAlreadyExists { get; } = @"ResourceAlreadyExists";

        /// <summary>
        /// ResourceNotFound
        /// </summary>
        public static Azure.Storage.Queues.Models.QueueErrorCode ResourceNotFound { get; } = @"ResourceNotFound";

        /// <summary>
        /// ServerBusy
        /// </summary>
        public static Azure.Storage.Queues.Models.QueueErrorCode ServerBusy { get; } = @"ServerBusy";

        /// <summary>
        /// UnsupportedHeader
        /// </summary>
        public static Azure.Storage.Queues.Models.QueueErrorCode UnsupportedHeader { get; } = @"UnsupportedHeader";

        /// <summary>
        /// UnsupportedXmlNode
        /// </summary>
        public static Azure.Storage.Queues.Models.QueueErrorCode UnsupportedXmlNode { get; } = @"UnsupportedXmlNode";

        /// <summary>
        /// UnsupportedQueryParameter
        /// </summary>
        public static Azure.Storage.Queues.Models.QueueErrorCode UnsupportedQueryParameter { get; } = @"UnsupportedQueryParameter";

        /// <summary>
        /// UnsupportedHttpVerb
        /// </summary>
        public static Azure.Storage.Queues.Models.QueueErrorCode UnsupportedHttpVerb { get; } = @"UnsupportedHttpVerb";

        /// <summary>
        /// InvalidMarker
        /// </summary>
        public static Azure.Storage.Queues.Models.QueueErrorCode InvalidMarker { get; } = @"InvalidMarker";

        /// <summary>
        /// MessageNotFound
        /// </summary>
        public static Azure.Storage.Queues.Models.QueueErrorCode MessageNotFound { get; } = @"MessageNotFound";

        /// <summary>
        /// MessageTooLarge
        /// </summary>
        public static Azure.Storage.Queues.Models.QueueErrorCode MessageTooLarge { get; } = @"MessageTooLarge";

        /// <summary>
        /// PopReceiptMismatch
        /// </summary>
        public static Azure.Storage.Queues.Models.QueueErrorCode PopReceiptMismatch { get; } = @"PopReceiptMismatch";

        /// <summary>
        /// QueueAlreadyExists
        /// </summary>
        public static Azure.Storage.Queues.Models.QueueErrorCode QueueAlreadyExists { get; } = @"QueueAlreadyExists";

        /// <summary>
        /// QueueBeingDeleted
        /// </summary>
        public static Azure.Storage.Queues.Models.QueueErrorCode QueueBeingDeleted { get; } = @"QueueBeingDeleted";

        /// <summary>
        /// QueueDisabled
        /// </summary>
        public static Azure.Storage.Queues.Models.QueueErrorCode QueueDisabled { get; } = @"QueueDisabled";

        /// <summary>
        /// QueueNotEmpty
        /// </summary>
        public static Azure.Storage.Queues.Models.QueueErrorCode QueueNotEmpty { get; } = @"QueueNotEmpty";

        /// <summary>
        /// QueueNotFound
        /// </summary>
        public static Azure.Storage.Queues.Models.QueueErrorCode QueueNotFound { get; } = @"QueueNotFound";

        /// <summary>
        /// AuthorizationSourceIPMismatch
        /// </summary>
        public static Azure.Storage.Queues.Models.QueueErrorCode AuthorizationSourceIPMismatch { get; } = @"AuthorizationSourceIPMismatch";

        /// <summary>
        /// AuthorizationProtocolMismatch
        /// </summary>
        public static Azure.Storage.Queues.Models.QueueErrorCode AuthorizationProtocolMismatch { get; } = @"AuthorizationProtocolMismatch";

        /// <summary>
        /// AuthorizationPermissionMismatch
        /// </summary>
        public static Azure.Storage.Queues.Models.QueueErrorCode AuthorizationPermissionMismatch { get; } = @"AuthorizationPermissionMismatch";

        /// <summary>
        /// AuthorizationServiceMismatch
        /// </summary>
        public static Azure.Storage.Queues.Models.QueueErrorCode AuthorizationServiceMismatch { get; } = @"AuthorizationServiceMismatch";

        /// <summary>
        /// AuthorizationResourceTypeMismatch
        /// </summary>
        public static Azure.Storage.Queues.Models.QueueErrorCode AuthorizationResourceTypeMismatch { get; } = @"AuthorizationResourceTypeMismatch";

        /// <summary>
        /// FeatureVersionMismatch
        /// </summary>
        public static Azure.Storage.Queues.Models.QueueErrorCode FeatureVersionMismatch { get; } = @"FeatureVersionMismatch";
        #pragma warning restore CA2211 // Non-constant fields should not be visible

        /// <summary>
        /// The QueueErrorCode value.
        /// </summary>
        private readonly string _value;

        /// <summary>
        /// Creates a new QueueErrorCode instance.
        /// </summary>
        /// <param name="value">The QueueErrorCode value.</param>
        private QueueErrorCode(string value) { _value = value; }

        /// <summary>
        /// Check if two QueueErrorCode instances are equal.
        /// </summary>
        /// <param name="other">The instance to compare to.</param>
        /// <returns>True if they're equal, false otherwise.</returns>
        public bool Equals(Azure.Storage.Queues.Models.QueueErrorCode other) => _value.Equals(other._value, System.StringComparison.InvariantCulture);

        /// <summary>
        /// Check if two QueueErrorCode instances are equal.
        /// </summary>
        /// <param name="o">The instance to compare to.</param>
        /// <returns>True if they're equal, false otherwise.</returns>
        public override bool Equals(object o) => o is Azure.Storage.Queues.Models.QueueErrorCode other && Equals(other);

        /// <summary>
        /// Get a hash code for the QueueErrorCode.
        /// </summary>
        /// <returns>Hash code for the QueueErrorCode.</returns>
        public override int GetHashCode() => _value.GetHashCode();

        /// <summary>
        /// Convert the QueueErrorCode to a string.
        /// </summary>
        /// <returns>String representation of the QueueErrorCode.</returns>
        public override string ToString() => _value;

        #pragma warning disable CA2225 // Operator overloads have named alternates
        /// <summary>
        /// Convert a string a QueueErrorCode.
        /// </summary>
        /// <param name="value">The string to convert.</param>
        /// <returns>The QueueErrorCode value.</returns>
        public static implicit operator QueueErrorCode(string value) => new Azure.Storage.Queues.Models.QueueErrorCode(value);
        #pragma warning restore CA2225 // Operator overloads have named alternates

        /// <summary>
        /// Convert an QueueErrorCode to a string.
        /// </summary>
        /// <param name="value">The QueueErrorCode value.</param>
        /// <returns>String representation of the QueueErrorCode value.</returns>
        public static implicit operator string(Azure.Storage.Queues.Models.QueueErrorCode value) => value._value;

        /// <summary>
        /// Check if two QueueErrorCode instances are equal.
        /// </summary>
        /// <param name="left">The first instance to compare.</param>
        /// <param name="right">The second instance to compare.</param>
        /// <returns>True if they're equal, false otherwise.</returns>
        public static bool operator ==(Azure.Storage.Queues.Models.QueueErrorCode left, Azure.Storage.Queues.Models.QueueErrorCode right) => left.Equals(right);

        /// <summary>
        /// Check if two QueueErrorCode instances are not equal.
        /// </summary>
        /// <param name="left">The first instance to compare.</param>
        /// <param name="right">The second instance to compare.</param>
        /// <returns>True if they're not equal, false otherwise.</returns>
        public static bool operator !=(Azure.Storage.Queues.Models.QueueErrorCode left, Azure.Storage.Queues.Models.QueueErrorCode right) => !left.Equals(right);
    }
}
#endregion enum strings QueueErrorCode

#region class QueueItem
namespace Azure.Storage.Queues.Models
{
    /// <summary>
    /// An Azure Storage Queue.
    /// </summary>
    public partial class QueueItem
    {
        /// <summary>
        /// The name of the Queue.
        /// </summary>
        public string Name { get; internal set; }

        /// <summary>
        /// Metadata
        /// </summary>
        public System.Collections.Generic.IDictionary<string, string> Metadata { get; internal set; }

        /// <summary>
        /// Creates a new QueueItem instance
        /// </summary>
        public QueueItem()
            : this(false)
        {
        }

        /// <summary>
        /// Creates a new QueueItem instance
        /// </summary>
        /// <param name="skipInitialization">Whether to skip initializing nested objects.</param>
        internal QueueItem(bool skipInitialization)
        {
            if (!skipInitialization)
            {
                Metadata = new System.Collections.Generic.Dictionary<string, string>(System.StringComparer.OrdinalIgnoreCase);
            }
        }

        /// <summary>
        /// Deserializes XML into a new QueueItem instance.
        /// </summary>
        /// <param name="element">The XML element to deserialize.</param>
        /// <returns>A deserialized QueueItem instance.</returns>
        internal static Azure.Storage.Queues.Models.QueueItem FromXml(System.Xml.Linq.XElement element)
        {
            System.Diagnostics.Debug.Assert(element != null);
            System.Xml.Linq.XElement _child;
            Azure.Storage.Queues.Models.QueueItem _value = new Azure.Storage.Queues.Models.QueueItem(true);
            _child = element.Element(System.Xml.Linq.XName.Get("Name", ""));
            if (_child != null)
            {
                _value.Name = _child.Value;
            }
            _value.Metadata = new System.Collections.Generic.Dictionary<string, string>(System.StringComparer.OrdinalIgnoreCase);
            _child = element.Element(System.Xml.Linq.XName.Get("Metadata", ""));
            if (_child != null)
            {
                foreach (System.Xml.Linq.XElement _pair in _child.Elements())
                {
                    _value.Metadata[_pair.Name.LocalName] = _pair.Value;
                }
            }
            CustomizeFromXml(element, _value);
            return _value;
        }

        static partial void CustomizeFromXml(System.Xml.Linq.XElement element, Azure.Storage.Queues.Models.QueueItem value);
    }

    /// <summary>
    /// QueuesModelFactory provides utilities for mocking.
    /// </summary>
    public static partial class QueuesModelFactory
    {
        /// <summary>
        /// Creates a new QueueItem instance for mocking.
        /// </summary>
        public static QueueItem QueueItem(
            string name,
            System.Collections.Generic.IDictionary<string, string> metadata = default)
        {
            return new QueueItem()
            {
                Name = name,
                Metadata = metadata,
            };
        }
    }
}
#endregion class QueueItem

#region class QueueMessage
namespace Azure.Storage.Queues.Models
{
    /// <summary>
    /// A Message object which can be stored in a Queue
    /// </summary>
    internal partial class QueueMessage
    {
        /// <summary>
        /// The content of the message
        /// </summary>
        public string MessageText { get; set; }

        /// <summary>
        /// Prevent direct instantiation of QueueMessage instances.
        /// You can use QueuesModelFactory.QueueMessage instead.
        /// </summary>
        internal QueueMessage() { }

        /// <summary>
        /// Serialize a QueueMessage instance as XML.
        /// </summary>
        /// <param name="value">The QueueMessage instance to serialize.</param>
        /// <param name="name">An optional name to use for the root element instead of "QueueMessage".</param>
        /// <param name="ns">An optional namespace to use for the root element instead of "".</param>
        /// <returns>The serialized XML element.</returns>
        internal static System.Xml.Linq.XElement ToXml(Azure.Storage.Queues.Models.QueueMessage value, string name = "QueueMessage", string ns = "")
        {
            System.Diagnostics.Debug.Assert(value != null);
            System.Xml.Linq.XElement _element = new System.Xml.Linq.XElement(System.Xml.Linq.XName.Get(name, ns));
            _element.Add(new System.Xml.Linq.XElement(
                System.Xml.Linq.XName.Get("MessageText", ""),
                value.MessageText));
            return _element;
        }
    }
}
#endregion class QueueMessage

#region class QueueMetrics
namespace Azure.Storage.Queues.Models
{
    /// <summary>
    /// QueueMetrics
    /// </summary>
    public partial class QueueMetrics
    {
        /// <summary>
        /// The version of Storage Analytics to configure.
        /// </summary>
        public string Version { get; set; }

        /// <summary>
        /// Indicates whether metrics are enabled for the Queue service.
        /// </summary>
        public bool Enabled { get; set; }

        /// <summary>
        /// Indicates whether metrics should generate summary statistics for called API operations.
        /// </summary>
        public bool? IncludeAPIs { get; set; }

        /// <summary>
        /// the retention policy
        /// </summary>
        public Azure.Storage.Queues.Models.RetentionPolicy RetentionPolicy { get; set; }

        /// <summary>
        /// Creates a new QueueMetrics instance
        /// </summary>
        public QueueMetrics()
            : this(false)
        {
        }

        /// <summary>
        /// Creates a new QueueMetrics instance
        /// </summary>
        /// <param name="skipInitialization">Whether to skip initializing nested objects.</param>
        internal QueueMetrics(bool skipInitialization)
        {
            if (!skipInitialization)
            {
                RetentionPolicy = new Azure.Storage.Queues.Models.RetentionPolicy();
            }
        }

        /// <summary>
        /// Serialize a QueueMetrics instance as XML.
        /// </summary>
        /// <param name="value">The QueueMetrics instance to serialize.</param>
        /// <param name="name">An optional name to use for the root element instead of "Metrics".</param>
        /// <param name="ns">An optional namespace to use for the root element instead of "".</param>
        /// <returns>The serialized XML element.</returns>
        internal static System.Xml.Linq.XElement ToXml(Azure.Storage.Queues.Models.QueueMetrics value, string name = "Metrics", string ns = "")
        {
            System.Diagnostics.Debug.Assert(value != null);
            System.Xml.Linq.XElement _element = new System.Xml.Linq.XElement(System.Xml.Linq.XName.Get(name, ns));
            if (value.Version != null)
            {
                _element.Add(new System.Xml.Linq.XElement(
                    System.Xml.Linq.XName.Get("Version", ""),
                    value.Version));
            }
            _element.Add(new System.Xml.Linq.XElement(
                System.Xml.Linq.XName.Get("Enabled", ""),
                #pragma warning disable CA1308 // Normalize strings to uppercase
                value.Enabled.ToString(System.Globalization.CultureInfo.InvariantCulture).ToLowerInvariant()));
                #pragma warning restore CA1308 // Normalize strings to uppercase
            if (value.IncludeAPIs != null)
            {
                _element.Add(new System.Xml.Linq.XElement(
                    System.Xml.Linq.XName.Get("IncludeAPIs", ""),
                    #pragma warning disable CA1308 // Normalize strings to uppercase
                    value.IncludeAPIs.Value.ToString(System.Globalization.CultureInfo.InvariantCulture).ToLowerInvariant()));
                    #pragma warning restore CA1308 // Normalize strings to uppercase
            }
            if (value.RetentionPolicy != null)
            {
                _element.Add(Azure.Storage.Queues.Models.RetentionPolicy.ToXml(value.RetentionPolicy, "RetentionPolicy", ""));
            }
            return _element;
        }

        /// <summary>
        /// Deserializes XML into a new QueueMetrics instance.
        /// </summary>
        /// <param name="element">The XML element to deserialize.</param>
        /// <returns>A deserialized QueueMetrics instance.</returns>
        internal static Azure.Storage.Queues.Models.QueueMetrics FromXml(System.Xml.Linq.XElement element)
        {
            System.Diagnostics.Debug.Assert(element != null);
            System.Xml.Linq.XElement _child;
            Azure.Storage.Queues.Models.QueueMetrics _value = new Azure.Storage.Queues.Models.QueueMetrics(true);
            _child = element.Element(System.Xml.Linq.XName.Get("Version", ""));
            if (_child != null)
            {
                _value.Version = _child.Value;
            }
            _value.Enabled = bool.Parse(element.Element(System.Xml.Linq.XName.Get("Enabled", "")).Value);
            _child = element.Element(System.Xml.Linq.XName.Get("IncludeAPIs", ""));
            if (_child != null)
            {
                _value.IncludeAPIs = bool.Parse(_child.Value);
            }
            _child = element.Element(System.Xml.Linq.XName.Get("RetentionPolicy", ""));
            if (_child != null)
            {
                _value.RetentionPolicy = Azure.Storage.Queues.Models.RetentionPolicy.FromXml(_child);
            }
            CustomizeFromXml(element, _value);
            return _value;
        }

        static partial void CustomizeFromXml(System.Xml.Linq.XElement element, Azure.Storage.Queues.Models.QueueMetrics value);
    }
}
#endregion class QueueMetrics

#region class QueueProperties
namespace Azure.Storage.Queues.Models
{
    /// <summary>
    /// QueueProperties
    /// </summary>
    public partial class QueueProperties
    {
        /// <summary>
        /// x-ms-meta
        /// </summary>
        public System.Collections.Generic.IDictionary<string, string> Metadata { get; internal set; }

        /// <summary>
        /// The approximate number of messages in the queue. This number is not lower than the actual number of messages in the queue, but could be higher.
        /// </summary>
        public int ApproximateMessagesCount { get; internal set; }

        /// <summary>
        /// Creates a new QueueProperties instance
        /// </summary>
        public QueueProperties()
        {
            Metadata = new System.Collections.Generic.Dictionary<string, string>(System.StringComparer.OrdinalIgnoreCase);
        }
    }

    /// <summary>
    /// QueuesModelFactory provides utilities for mocking.
    /// </summary>
    public static partial class QueuesModelFactory
    {
        /// <summary>
        /// Creates a new QueueProperties instance for mocking.
        /// </summary>
        public static QueueProperties QueueProperties(
            System.Collections.Generic.IDictionary<string, string> metadata,
            int approximateMessagesCount)
        {
            return new QueueProperties()
            {
                Metadata = metadata,
                ApproximateMessagesCount = approximateMessagesCount,
            };
        }
    }
}
#endregion class QueueProperties

#region class QueueServiceProperties
namespace Azure.Storage.Queues.Models
{
    /// <summary>
    /// Storage Service Properties.
    /// </summary>
    public partial class QueueServiceProperties
    {
        /// <summary>
        /// Azure Analytics Logging settings
        /// </summary>
        public Azure.Storage.Queues.Models.QueueAnalyticsLogging Logging { get; set; }

        /// <summary>
        /// A summary of request statistics grouped by API in hourly aggregates for queues
        /// </summary>
        public Azure.Storage.Queues.Models.QueueMetrics HourMetrics { get; set; }

        /// <summary>
        /// a summary of request statistics grouped by API in minute aggregates for queues
        /// </summary>
        public Azure.Storage.Queues.Models.QueueMetrics MinuteMetrics { get; set; }

        /// <summary>
        /// The set of CORS rules.
        /// </summary>
        public System.Collections.Generic.IList<Azure.Storage.Queues.Models.QueueCorsRule> Cors { get; set; }

        /// <summary>
        /// Creates a new QueueServiceProperties instance
        /// </summary>
        public QueueServiceProperties()
            : this(false)
        {
        }

        /// <summary>
        /// Creates a new QueueServiceProperties instance
        /// </summary>
        /// <param name="skipInitialization">Whether to skip initializing nested objects.</param>
        internal QueueServiceProperties(bool skipInitialization)
        {
            if (!skipInitialization)
            {
                Logging = new Azure.Storage.Queues.Models.QueueAnalyticsLogging();
                HourMetrics = new Azure.Storage.Queues.Models.QueueMetrics();
                MinuteMetrics = new Azure.Storage.Queues.Models.QueueMetrics();
            }
        }

        /// <summary>
        /// Serialize a QueueServiceProperties instance as XML.
        /// </summary>
        /// <param name="value">The QueueServiceProperties instance to serialize.</param>
        /// <param name="name">An optional name to use for the root element instead of "StorageServiceProperties".</param>
        /// <param name="ns">An optional namespace to use for the root element instead of "".</param>
        /// <returns>The serialized XML element.</returns>
        internal static System.Xml.Linq.XElement ToXml(Azure.Storage.Queues.Models.QueueServiceProperties value, string name = "StorageServiceProperties", string ns = "")
        {
            System.Diagnostics.Debug.Assert(value != null);
            System.Xml.Linq.XElement _element = new System.Xml.Linq.XElement(System.Xml.Linq.XName.Get(name, ns));
            if (value.Logging != null)
            {
                _element.Add(Azure.Storage.Queues.Models.QueueAnalyticsLogging.ToXml(value.Logging, "Logging", ""));
            }
            if (value.HourMetrics != null)
            {
                _element.Add(Azure.Storage.Queues.Models.QueueMetrics.ToXml(value.HourMetrics, "HourMetrics", ""));
            }
            if (value.MinuteMetrics != null)
            {
                _element.Add(Azure.Storage.Queues.Models.QueueMetrics.ToXml(value.MinuteMetrics, "MinuteMetrics", ""));
            }
            if (value.Cors != null)
            {
                System.Xml.Linq.XElement _elements = new System.Xml.Linq.XElement(System.Xml.Linq.XName.Get("CorsRule", ""));
                foreach (Azure.Storage.Queues.Models.QueueCorsRule _child in value.Cors)
                {
                    _elements.Add(Azure.Storage.Queues.Models.QueueCorsRule.ToXml(_child));
                }
                _element.Add(_elements);
            }
            return _element;
        }

        /// <summary>
        /// Deserializes XML into a new QueueServiceProperties instance.
        /// </summary>
        /// <param name="element">The XML element to deserialize.</param>
        /// <returns>A deserialized QueueServiceProperties instance.</returns>
        internal static Azure.Storage.Queues.Models.QueueServiceProperties FromXml(System.Xml.Linq.XElement element)
        {
            System.Diagnostics.Debug.Assert(element != null);
            System.Xml.Linq.XElement _child;
            Azure.Storage.Queues.Models.QueueServiceProperties _value = new Azure.Storage.Queues.Models.QueueServiceProperties(true);
            _child = element.Element(System.Xml.Linq.XName.Get("Logging", ""));
            if (_child != null)
            {
                _value.Logging = Azure.Storage.Queues.Models.QueueAnalyticsLogging.FromXml(_child);
            }
            _child = element.Element(System.Xml.Linq.XName.Get("HourMetrics", ""));
            if (_child != null)
            {
                _value.HourMetrics = Azure.Storage.Queues.Models.QueueMetrics.FromXml(_child);
            }
            _child = element.Element(System.Xml.Linq.XName.Get("MinuteMetrics", ""));
            if (_child != null)
            {
                _value.MinuteMetrics = Azure.Storage.Queues.Models.QueueMetrics.FromXml(_child);
            }
            _child = element.Element(System.Xml.Linq.XName.Get("CorsRule", ""));
            if (_child != null)
            {
                _value.Cors = System.Linq.Enumerable.ToList(
                    System.Linq.Enumerable.Select(
                        _child.Elements(System.Xml.Linq.XName.Get("CorsRule", "")),
                        e => Azure.Storage.Queues.Models.QueueCorsRule.FromXml(e)));
            }
            else
            {
                _value.Cors = new System.Collections.Generic.List<Azure.Storage.Queues.Models.QueueCorsRule>();
            }
            CustomizeFromXml(element, _value);
            return _value;
        }

        static partial void CustomizeFromXml(System.Xml.Linq.XElement element, Azure.Storage.Queues.Models.QueueServiceProperties value);
    }
}
#endregion class QueueServiceProperties

#region class QueueServiceStatistics
namespace Azure.Storage.Queues.Models
{
    /// <summary>
    /// Statistics for the storage service.
    /// </summary>
    public partial class QueueServiceStatistics
    {
        /// <summary>
        /// Geo-Replication information for the Secondary Storage Service
        /// </summary>
        public Azure.Storage.Queues.Models.GeoReplication GeoReplication { get; internal set; }

        /// <summary>
        /// Creates a new QueueServiceStatistics instance
        /// </summary>
        public QueueServiceStatistics()
            : this(false)
        {
        }

        /// <summary>
        /// Creates a new QueueServiceStatistics instance
        /// </summary>
        /// <param name="skipInitialization">Whether to skip initializing nested objects.</param>
        internal QueueServiceStatistics(bool skipInitialization)
        {
            if (!skipInitialization)
            {
                GeoReplication = new Azure.Storage.Queues.Models.GeoReplication();
            }
        }

        /// <summary>
        /// Deserializes XML into a new QueueServiceStatistics instance.
        /// </summary>
        /// <param name="element">The XML element to deserialize.</param>
        /// <returns>A deserialized QueueServiceStatistics instance.</returns>
        internal static Azure.Storage.Queues.Models.QueueServiceStatistics FromXml(System.Xml.Linq.XElement element)
        {
            System.Diagnostics.Debug.Assert(element != null);
            System.Xml.Linq.XElement _child;
            Azure.Storage.Queues.Models.QueueServiceStatistics _value = new Azure.Storage.Queues.Models.QueueServiceStatistics(true);
            _child = element.Element(System.Xml.Linq.XName.Get("GeoReplication", ""));
            if (_child != null)
            {
                _value.GeoReplication = Azure.Storage.Queues.Models.GeoReplication.FromXml(_child);
            }
            CustomizeFromXml(element, _value);
            return _value;
        }

        static partial void CustomizeFromXml(System.Xml.Linq.XElement element, Azure.Storage.Queues.Models.QueueServiceStatistics value);
    }

    /// <summary>
    /// QueuesModelFactory provides utilities for mocking.
    /// </summary>
    public static partial class QueuesModelFactory
    {
        /// <summary>
        /// Creates a new QueueServiceStatistics instance for mocking.
        /// </summary>
        public static QueueServiceStatistics QueueServiceStatistics(
            Azure.Storage.Queues.Models.GeoReplication geoReplication = default)
        {
            return new QueueServiceStatistics()
            {
                GeoReplication = geoReplication,
            };
        }
    }
}
#endregion class QueueServiceStatistics

#region class QueuesSegment
namespace Azure.Storage.Queues.Models
{
    /// <summary>
    /// The object returned when calling List Queues on a Queue Service.
    /// </summary>
    internal partial class QueuesSegment
    {
        /// <summary>
        /// ServiceEndpoint
        /// </summary>
        public string ServiceEndpoint { get; internal set; }

        /// <summary>
        /// Prefix
        /// </summary>
        public string Prefix { get; internal set; }

        /// <summary>
        /// Marker
        /// </summary>
        public string Marker { get; internal set; }

        /// <summary>
        /// MaxResults
        /// </summary>
        public int? MaxResults { get; internal set; }

        /// <summary>
        /// QueueItems
        /// </summary>
        public System.Collections.Generic.IEnumerable<Azure.Storage.Queues.Models.QueueItem> QueueItems { get; internal set; }

        /// <summary>
        /// NextMarker
        /// </summary>
        public string NextMarker { get; internal set; }

        /// <summary>
        /// Creates a new QueuesSegment instance
        /// </summary>
        public QueuesSegment()
            : this(false)
        {
        }

        /// <summary>
        /// Creates a new QueuesSegment instance
        /// </summary>
        /// <param name="skipInitialization">Whether to skip initializing nested objects.</param>
        internal QueuesSegment(bool skipInitialization)
        {
            if (!skipInitialization)
            {
                QueueItems = new System.Collections.Generic.List<Azure.Storage.Queues.Models.QueueItem>();
            }
        }

        /// <summary>
        /// Deserializes XML into a new QueuesSegment instance.
        /// </summary>
        /// <param name="element">The XML element to deserialize.</param>
        /// <returns>A deserialized QueuesSegment instance.</returns>
        internal static Azure.Storage.Queues.Models.QueuesSegment FromXml(System.Xml.Linq.XElement element)
        {
            System.Diagnostics.Debug.Assert(element != null);
            System.Xml.Linq.XElement _child;
            System.Xml.Linq.XAttribute _attribute;
            Azure.Storage.Queues.Models.QueuesSegment _value = new Azure.Storage.Queues.Models.QueuesSegment(true);
            _attribute = element.Attribute(System.Xml.Linq.XName.Get("ServiceEndpoint", ""));
            if (_attribute != null)
            {
                _value.ServiceEndpoint = _attribute.Value;
            }
            _child = element.Element(System.Xml.Linq.XName.Get("Prefix", ""));
            if (_child != null)
            {
                _value.Prefix = _child.Value;
            }
            _child = element.Element(System.Xml.Linq.XName.Get("Marker", ""));
            if (_child != null)
            {
                _value.Marker = _child.Value;
            }
            _child = element.Element(System.Xml.Linq.XName.Get("MaxResults", ""));
            if (_child != null)
            {
                _value.MaxResults = int.Parse(_child.Value, System.Globalization.CultureInfo.InvariantCulture);
            }
            _child = element.Element(System.Xml.Linq.XName.Get("Queues", ""));
            if (_child != null)
            {
                _value.QueueItems = System.Linq.Enumerable.ToList(
                    System.Linq.Enumerable.Select(
                        _child.Elements(System.Xml.Linq.XName.Get("Queue", "")),
                        e => Azure.Storage.Queues.Models.QueueItem.FromXml(e)));
            }
            else
            {
                _value.QueueItems = new System.Collections.Generic.List<Azure.Storage.Queues.Models.QueueItem>();
            }
            _child = element.Element(System.Xml.Linq.XName.Get("NextMarker", ""));
            if (_child != null)
            {
                _value.NextMarker = _child.Value;
            }
            CustomizeFromXml(element, _value);
            return _value;
        }

        static partial void CustomizeFromXml(System.Xml.Linq.XElement element, Azure.Storage.Queues.Models.QueuesSegment value);
    }
}
#endregion class QueuesSegment

#region class RetentionPolicy
namespace Azure.Storage.Queues.Models
{
    /// <summary>
    /// the retention policy
    /// </summary>
    public partial class RetentionPolicy
    {
        /// <summary>
        /// Indicates whether a retention policy is enabled for the storage service
        /// </summary>
        public bool Enabled { get; set; }

        /// <summary>
        /// Indicates the number of days that metrics or logging or soft-deleted data should be retained. All data older than this value will be deleted
        /// </summary>
        public int? Days { get; set; }

        /// <summary>
        /// Prevent direct instantiation of RetentionPolicy instances.
        /// You can use QueuesModelFactory.RetentionPolicy instead.
        /// </summary>
        internal RetentionPolicy() { }

        /// <summary>
        /// Serialize a RetentionPolicy instance as XML.
        /// </summary>
        /// <param name="value">The RetentionPolicy instance to serialize.</param>
        /// <param name="name">An optional name to use for the root element instead of "RetentionPolicy".</param>
        /// <param name="ns">An optional namespace to use for the root element instead of "".</param>
        /// <returns>The serialized XML element.</returns>
        internal static System.Xml.Linq.XElement ToXml(Azure.Storage.Queues.Models.RetentionPolicy value, string name = "RetentionPolicy", string ns = "")
        {
            System.Diagnostics.Debug.Assert(value != null);
            System.Xml.Linq.XElement _element = new System.Xml.Linq.XElement(System.Xml.Linq.XName.Get(name, ns));
            _element.Add(new System.Xml.Linq.XElement(
                System.Xml.Linq.XName.Get("Enabled", ""),
                #pragma warning disable CA1308 // Normalize strings to uppercase
                value.Enabled.ToString(System.Globalization.CultureInfo.InvariantCulture).ToLowerInvariant()));
                #pragma warning restore CA1308 // Normalize strings to uppercase
            if (value.Days != null)
            {
                _element.Add(new System.Xml.Linq.XElement(
                    System.Xml.Linq.XName.Get("Days", ""),
                    value.Days.Value.ToString(System.Globalization.CultureInfo.InvariantCulture)));
            }
            return _element;
        }

        /// <summary>
        /// Deserializes XML into a new RetentionPolicy instance.
        /// </summary>
        /// <param name="element">The XML element to deserialize.</param>
        /// <returns>A deserialized RetentionPolicy instance.</returns>
        internal static Azure.Storage.Queues.Models.RetentionPolicy FromXml(System.Xml.Linq.XElement element)
        {
            System.Diagnostics.Debug.Assert(element != null);
            System.Xml.Linq.XElement _child;
            Azure.Storage.Queues.Models.RetentionPolicy _value = new Azure.Storage.Queues.Models.RetentionPolicy();
            _child = element.Element(System.Xml.Linq.XName.Get("Enabled", ""));
            if (_child != null)
            {
                _value.Enabled = bool.Parse(_child.Value);
            }
            _child = element.Element(System.Xml.Linq.XName.Get("Days", ""));
            if (_child != null)
            {
                _value.Days = int.Parse(_child.Value, System.Globalization.CultureInfo.InvariantCulture);
            }
            CustomizeFromXml(element, _value);
            return _value;
        }

        static partial void CustomizeFromXml(System.Xml.Linq.XElement element, Azure.Storage.Queues.Models.RetentionPolicy value);
    }
}
#endregion class RetentionPolicy

#region class SignedIdentifier
namespace Azure.Storage.Queues.Models
{
    /// <summary>
    /// signed identifier
    /// </summary>
    public partial class SignedIdentifier
    {
        /// <summary>
        /// a unique id
        /// </summary>
        public string Id { get; set; }

        /// <summary>
        /// An Access policy
        /// </summary>
        public Azure.Storage.Queues.Models.AccessPolicy AccessPolicy { get; set; }

        /// <summary>
        /// Creates a new SignedIdentifier instance
        /// </summary>
        public SignedIdentifier()
            : this(false)
        {
        }

        /// <summary>
        /// Creates a new SignedIdentifier instance
        /// </summary>
        /// <param name="skipInitialization">Whether to skip initializing nested objects.</param>
        internal SignedIdentifier(bool skipInitialization)
        {
            if (!skipInitialization)
            {
                AccessPolicy = new Azure.Storage.Queues.Models.AccessPolicy();
            }
        }

        /// <summary>
        /// Serialize a SignedIdentifier instance as XML.
        /// </summary>
        /// <param name="value">The SignedIdentifier instance to serialize.</param>
        /// <param name="name">An optional name to use for the root element instead of "SignedIdentifier".</param>
        /// <param name="ns">An optional namespace to use for the root element instead of "".</param>
        /// <returns>The serialized XML element.</returns>
        internal static System.Xml.Linq.XElement ToXml(Azure.Storage.Queues.Models.SignedIdentifier value, string name = "SignedIdentifier", string ns = "")
        {
            System.Diagnostics.Debug.Assert(value != null);
            System.Xml.Linq.XElement _element = new System.Xml.Linq.XElement(System.Xml.Linq.XName.Get(name, ns));
            _element.Add(new System.Xml.Linq.XElement(
                System.Xml.Linq.XName.Get("Id", ""),
                value.Id));
            _element.Add(Azure.Storage.Queues.Models.AccessPolicy.ToXml(value.AccessPolicy, "AccessPolicy", ""));
            return _element;
        }

        /// <summary>
        /// Deserializes XML into a new SignedIdentifier instance.
        /// </summary>
        /// <param name="element">The XML element to deserialize.</param>
        /// <returns>A deserialized SignedIdentifier instance.</returns>
        internal static Azure.Storage.Queues.Models.SignedIdentifier FromXml(System.Xml.Linq.XElement element)
        {
            System.Diagnostics.Debug.Assert(element != null);
            System.Xml.Linq.XElement _child;
            Azure.Storage.Queues.Models.SignedIdentifier _value = new Azure.Storage.Queues.Models.SignedIdentifier(true);
            _child = element.Element(System.Xml.Linq.XName.Get("Id", ""));
            if (_child != null)
            {
                _value.Id = _child.Value;
            }
            _child = element.Element(System.Xml.Linq.XName.Get("AccessPolicy", ""));
            if (_child != null)
            {
                _value.AccessPolicy = Azure.Storage.Queues.Models.AccessPolicy.FromXml(_child);
            }
            CustomizeFromXml(element, _value);
            return _value;
        }

        static partial void CustomizeFromXml(System.Xml.Linq.XElement element, Azure.Storage.Queues.Models.SignedIdentifier value);
    }
}
#endregion class SignedIdentifier

#region class StorageError
namespace Azure.Storage.Queues.Models
{
    /// <summary>
    /// StorageError
    /// </summary>
    internal partial class StorageError
    {
        /// <summary>
        /// Message
        /// </summary>
        public string Message { get; internal set; }

        /// <summary>
        /// Code
        /// </summary>
        public string Code { get; internal set; }

        /// <summary>
        /// Prevent direct instantiation of StorageError instances.
        /// You can use QueuesModelFactory.StorageError instead.
        /// </summary>
        internal StorageError() { }

        /// <summary>
        /// Deserializes XML into a new StorageError instance.
        /// </summary>
        /// <param name="element">The XML element to deserialize.</param>
        /// <returns>A deserialized StorageError instance.</returns>
        internal static Azure.Storage.Queues.Models.StorageError FromXml(System.Xml.Linq.XElement element)
        {
            System.Diagnostics.Debug.Assert(element != null);
            System.Xml.Linq.XElement _child;
            Azure.Storage.Queues.Models.StorageError _value = new Azure.Storage.Queues.Models.StorageError();
            _child = element.Element(System.Xml.Linq.XName.Get("Message", ""));
            if (_child != null)
            {
                _value.Message = _child.Value;
            }
            _child = element.Element(System.Xml.Linq.XName.Get("Code", ""));
            if (_child != null)
            {
                _value.Code = _child.Value;
            }
            CustomizeFromXml(element, _value);
            return _value;
        }

        static partial void CustomizeFromXml(System.Xml.Linq.XElement element, Azure.Storage.Queues.Models.StorageError value);
    }
}
#endregion class StorageError

#region class UpdatedMessage
namespace Azure.Storage.Queues.Models
{
    /// <summary>
    /// UpdatedMessage
    /// </summary>
    public partial class UpdatedMessage
    {
        /// <summary>
        /// The pop receipt of the queue message.
        /// </summary>
        public string PopReceipt { get; internal set; }

        /// <summary>
        /// A UTC date/time value that represents when the message will be visible on the queue.
        /// </summary>
        public System.DateTimeOffset TimeNextVisible { get; internal set; }

        /// <summary>
        /// Prevent direct instantiation of UpdatedMessage instances.
        /// You can use QueuesModelFactory.UpdatedMessage instead.
        /// </summary>
        internal UpdatedMessage() { }
    }

    /// <summary>
    /// QueuesModelFactory provides utilities for mocking.
    /// </summary>
    public static partial class QueuesModelFactory
    {
        /// <summary>
        /// Creates a new UpdatedMessage instance for mocking.
        /// </summary>
        public static UpdatedMessage UpdatedMessage(
            string popReceipt,
            System.DateTimeOffset timeNextVisible)
        {
            return new UpdatedMessage()
            {
                PopReceipt = popReceipt,
                TimeNextVisible = timeNextVisible,
            };
        }
    }
}
#endregion class UpdatedMessage
#endregion Models
<|MERGE_RESOLUTION|>--- conflicted
+++ resolved
@@ -2360,121 +2360,6 @@
 }
 #endregion class AccessPolicy
 
-<<<<<<< HEAD
-#region class CorsRule
-namespace Azure.Storage.Queues.Models
-{
-    /// <summary>
-    /// CORS is an HTTP feature that enables a web application running under one domain to access resources in another domain. Web browsers implement a security restriction known as same-origin policy that prevents a web page from calling APIs in a different domain; CORS provides a secure way to allow one domain (the origin domain) to call APIs in another domain
-    /// </summary>
-    public partial class CorsRule
-    {
-        /// <summary>
-        /// The origin domains that are permitted to make a request against the storage service via CORS. The origin domain is the domain from which the request originates. Note that the origin must be an exact case-sensitive match with the origin that the user age sends to the service. You can also use the wildcard character '*' to allow all origin domains to make requests via CORS.
-        /// </summary>
-        public string AllowedOrigins { get; set; }
-
-        /// <summary>
-        /// The methods (HTTP request verbs) that the origin domain may use for a CORS request. (comma separated)
-        /// </summary>
-        public string AllowedMethods { get; set; }
-
-        /// <summary>
-        /// the request headers that the origin domain may specify on the CORS request.
-        /// </summary>
-        public string AllowedHeaders { get; set; }
-
-        /// <summary>
-        /// The response headers that may be sent in the response to the CORS request and exposed by the browser to the request issuer
-        /// </summary>
-        public string ExposedHeaders { get; set; }
-
-        /// <summary>
-        /// The maximum amount time that a browser should cache the preflight OPTIONS request.
-        /// </summary>
-        public int MaxAgeInSeconds { get; set; }
-
-        /// <summary>
-        /// Prevent direct instantiation of CorsRule instances.
-        /// You can use QueuesModelFactory.CorsRule instead.
-        /// </summary>
-        internal CorsRule() { }
-
-        /// <summary>
-        /// Serialize a CorsRule instance as XML.
-        /// </summary>
-        /// <param name="value">The CorsRule instance to serialize.</param>
-        /// <param name="name">An optional name to use for the root element instead of "CorsRule".</param>
-        /// <param name="ns">An optional namespace to use for the root element instead of "".</param>
-        /// <returns>The serialized XML element.</returns>
-        internal static System.Xml.Linq.XElement ToXml(Azure.Storage.Queues.Models.CorsRule value, string name = "CorsRule", string ns = "")
-        {
-            System.Diagnostics.Debug.Assert(value != null);
-            System.Xml.Linq.XElement _element = new System.Xml.Linq.XElement(System.Xml.Linq.XName.Get(name, ns));
-            _element.Add(new System.Xml.Linq.XElement(
-                System.Xml.Linq.XName.Get("AllowedOrigins", ""),
-                value.AllowedOrigins));
-            _element.Add(new System.Xml.Linq.XElement(
-                System.Xml.Linq.XName.Get("AllowedMethods", ""),
-                value.AllowedMethods));
-            _element.Add(new System.Xml.Linq.XElement(
-                System.Xml.Linq.XName.Get("AllowedHeaders", ""),
-                value.AllowedHeaders));
-            _element.Add(new System.Xml.Linq.XElement(
-                System.Xml.Linq.XName.Get("ExposedHeaders", ""),
-                value.ExposedHeaders));
-            _element.Add(new System.Xml.Linq.XElement(
-                System.Xml.Linq.XName.Get("MaxAgeInSeconds", ""),
-                value.MaxAgeInSeconds.ToString(System.Globalization.CultureInfo.InvariantCulture)));
-            return _element;
-        }
-
-        /// <summary>
-        /// Deserializes XML into a new CorsRule instance.
-        /// </summary>
-        /// <param name="element">The XML element to deserialize.</param>
-        /// <returns>A deserialized CorsRule instance.</returns>
-        internal static Azure.Storage.Queues.Models.CorsRule FromXml(System.Xml.Linq.XElement element)
-        {
-            System.Diagnostics.Debug.Assert(element != null);
-            System.Xml.Linq.XElement _child;
-            Azure.Storage.Queues.Models.CorsRule _value = new Azure.Storage.Queues.Models.CorsRule();
-            _child = element.Element(System.Xml.Linq.XName.Get("AllowedOrigins", ""));
-            if (_child != null)
-            {
-                _value.AllowedOrigins = _child.Value;
-            }
-            _child = element.Element(System.Xml.Linq.XName.Get("AllowedMethods", ""));
-            if (_child != null)
-            {
-                _value.AllowedMethods = _child.Value;
-            }
-            _child = element.Element(System.Xml.Linq.XName.Get("AllowedHeaders", ""));
-            if (_child != null)
-            {
-                _value.AllowedHeaders = _child.Value;
-            }
-            _child = element.Element(System.Xml.Linq.XName.Get("ExposedHeaders", ""));
-            if (_child != null)
-            {
-                _value.ExposedHeaders = _child.Value;
-            }
-            _child = element.Element(System.Xml.Linq.XName.Get("MaxAgeInSeconds", ""));
-            if (_child != null)
-            {
-                _value.MaxAgeInSeconds = int.Parse(_child.Value, System.Globalization.CultureInfo.InvariantCulture);
-            }
-            CustomizeFromXml(element, _value);
-            return _value;
-        }
-
-        static partial void CustomizeFromXml(System.Xml.Linq.XElement element, Azure.Storage.Queues.Models.CorsRule value);
-    }
-}
-#endregion class CorsRule
-
-=======
->>>>>>> 4fe6d9fe
 #region class DequeuedMessage
 namespace Azure.Storage.Queues.Models
 {
@@ -3112,42 +2997,12 @@
         internal static Azure.Storage.Queues.Models.QueueAnalyticsLogging FromXml(System.Xml.Linq.XElement element)
         {
             System.Diagnostics.Debug.Assert(element != null);
-<<<<<<< HEAD
-            System.Xml.Linq.XElement _child;
-            Azure.Storage.Queues.Models.Logging _value = new Azure.Storage.Queues.Models.Logging(true);
-            _child = element.Element(System.Xml.Linq.XName.Get("Version", ""));
-            if (_child != null)
-            {
-                _value.Version = _child.Value;
-            }
-            _child = element.Element(System.Xml.Linq.XName.Get("Delete", ""));
-            if (_child != null)
-            {
-                _value.Delete = bool.Parse(_child.Value);
-            }
-            _child = element.Element(System.Xml.Linq.XName.Get("Read", ""));
-            if (_child != null)
-            {
-                _value.Read = bool.Parse(_child.Value);
-            }
-            _child = element.Element(System.Xml.Linq.XName.Get("Write", ""));
-            if (_child != null)
-            {
-                _value.Write = bool.Parse(_child.Value);
-            }
-            _child = element.Element(System.Xml.Linq.XName.Get("RetentionPolicy", ""));
-            if (_child != null)
-            {
-                _value.RetentionPolicy = Azure.Storage.Queues.Models.RetentionPolicy.FromXml(_child);
-            }
-=======
             Azure.Storage.Queues.Models.QueueAnalyticsLogging _value = new Azure.Storage.Queues.Models.QueueAnalyticsLogging(true);
             _value.Version = element.Element(System.Xml.Linq.XName.Get("Version", "")).Value;
             _value.Delete = bool.Parse(element.Element(System.Xml.Linq.XName.Get("Delete", "")).Value);
             _value.Read = bool.Parse(element.Element(System.Xml.Linq.XName.Get("Read", "")).Value);
             _value.Write = bool.Parse(element.Element(System.Xml.Linq.XName.Get("Write", "")).Value);
             _value.RetentionPolicy = Azure.Storage.Queues.Models.RetentionPolicy.FromXml(element.Element(System.Xml.Linq.XName.Get("RetentionPolicy", "")));
->>>>>>> 4fe6d9fe
             CustomizeFromXml(element, _value);
             return _value;
         }
@@ -3233,37 +3088,12 @@
         internal static Azure.Storage.Queues.Models.QueueCorsRule FromXml(System.Xml.Linq.XElement element)
         {
             System.Diagnostics.Debug.Assert(element != null);
-<<<<<<< HEAD
-            System.Xml.Linq.XElement _child;
-            Azure.Storage.Queues.Models.Metrics _value = new Azure.Storage.Queues.Models.Metrics(true);
-            _child = element.Element(System.Xml.Linq.XName.Get("Version", ""));
-            if (_child != null)
-            {
-                _value.Version = _child.Value;
-            }
-            _child = element.Element(System.Xml.Linq.XName.Get("Enabled", ""));
-            if (_child != null)
-            {
-                _value.Enabled = bool.Parse(_child.Value);
-            }
-            _child = element.Element(System.Xml.Linq.XName.Get("IncludeAPIs", ""));
-            if (_child != null)
-            {
-                _value.IncludeAPIs = bool.Parse(_child.Value);
-            }
-            _child = element.Element(System.Xml.Linq.XName.Get("RetentionPolicy", ""));
-            if (_child != null)
-            {
-                _value.RetentionPolicy = Azure.Storage.Queues.Models.RetentionPolicy.FromXml(_child);
-            }
-=======
             Azure.Storage.Queues.Models.QueueCorsRule _value = new Azure.Storage.Queues.Models.QueueCorsRule();
             _value.AllowedOrigins = element.Element(System.Xml.Linq.XName.Get("AllowedOrigins", "")).Value;
             _value.AllowedMethods = element.Element(System.Xml.Linq.XName.Get("AllowedMethods", "")).Value;
             _value.AllowedHeaders = element.Element(System.Xml.Linq.XName.Get("AllowedHeaders", "")).Value;
             _value.ExposedHeaders = element.Element(System.Xml.Linq.XName.Get("ExposedHeaders", "")).Value;
             _value.MaxAgeInSeconds = int.Parse(element.Element(System.Xml.Linq.XName.Get("MaxAgeInSeconds", "")).Value, System.Globalization.CultureInfo.InvariantCulture);
->>>>>>> 4fe6d9fe
             CustomizeFromXml(element, _value);
             return _value;
         }
@@ -3271,120 +3101,7 @@
         static partial void CustomizeFromXml(System.Xml.Linq.XElement element, Azure.Storage.Queues.Models.QueueCorsRule value);
     }
 }
-<<<<<<< HEAD
-#endregion class Metrics
-
-#region class PeekedMessage
-namespace Azure.Storage.Queues.Models
-{
-    /// <summary>
-    /// The object returned in the QueueMessageList array when calling Peek Messages on a Queue
-    /// </summary>
-    public partial class PeekedMessage
-    {
-        /// <summary>
-        /// The Id of the Message.
-        /// </summary>
-        public string MessageId { get; internal set; }
-
-        /// <summary>
-        /// The time the Message was inserted into the Queue.
-        /// </summary>
-        public System.DateTimeOffset InsertionTime { get; internal set; }
-
-        /// <summary>
-        /// The time that the Message will expire and be automatically deleted.
-        /// </summary>
-        public System.DateTimeOffset ExpirationTime { get; internal set; }
-
-        /// <summary>
-        /// The number of times the message has been dequeued.
-        /// </summary>
-        public long DequeueCount { get; internal set; }
-
-        /// <summary>
-        /// The content of the Message.
-        /// </summary>
-        public string MessageText { get; internal set; }
-
-        /// <summary>
-        /// Prevent direct instantiation of PeekedMessage instances.
-        /// You can use QueuesModelFactory.PeekedMessage instead.
-        /// </summary>
-        internal PeekedMessage() { }
-
-        /// <summary>
-        /// Deserializes XML into a new PeekedMessage instance.
-        /// </summary>
-        /// <param name="element">The XML element to deserialize.</param>
-        /// <returns>A deserialized PeekedMessage instance.</returns>
-        internal static Azure.Storage.Queues.Models.PeekedMessage FromXml(System.Xml.Linq.XElement element)
-        {
-            System.Diagnostics.Debug.Assert(element != null);
-            System.Xml.Linq.XElement _child;
-            Azure.Storage.Queues.Models.PeekedMessage _value = new Azure.Storage.Queues.Models.PeekedMessage();
-            _child = element.Element(System.Xml.Linq.XName.Get("MessageId", ""));
-            if (_child != null)
-            {
-                _value.MessageId = _child.Value;
-            }
-            _child = element.Element(System.Xml.Linq.XName.Get("InsertionTime", ""));
-            if (_child != null)
-            {
-                _value.InsertionTime = System.DateTimeOffset.Parse(_child.Value, System.Globalization.CultureInfo.InvariantCulture);
-            }
-            _child = element.Element(System.Xml.Linq.XName.Get("ExpirationTime", ""));
-            if (_child != null)
-            {
-                _value.ExpirationTime = System.DateTimeOffset.Parse(_child.Value, System.Globalization.CultureInfo.InvariantCulture);
-            }
-            _child = element.Element(System.Xml.Linq.XName.Get("DequeueCount", ""));
-            if (_child != null)
-            {
-                _value.DequeueCount = long.Parse(_child.Value, System.Globalization.CultureInfo.InvariantCulture);
-            }
-            _child = element.Element(System.Xml.Linq.XName.Get("MessageText", ""));
-            if (_child != null)
-            {
-                _value.MessageText = _child.Value;
-            }
-            CustomizeFromXml(element, _value);
-            return _value;
-        }
-
-        static partial void CustomizeFromXml(System.Xml.Linq.XElement element, Azure.Storage.Queues.Models.PeekedMessage value);
-    }
-
-    /// <summary>
-    /// QueuesModelFactory provides utilities for mocking.
-    /// </summary>
-    public static partial class QueuesModelFactory
-    {
-        /// <summary>
-        /// Creates a new PeekedMessage instance for mocking.
-        /// </summary>
-        public static PeekedMessage PeekedMessage(
-            string messageId,
-            System.DateTimeOffset insertionTime,
-            System.DateTimeOffset expirationTime,
-            long dequeueCount,
-            string messageText)
-        {
-            return new PeekedMessage()
-            {
-                MessageId = messageId,
-                InsertionTime = insertionTime,
-                ExpirationTime = expirationTime,
-                DequeueCount = dequeueCount,
-                MessageText = messageText,
-            };
-        }
-    }
-}
-#endregion class PeekedMessage
-=======
 #endregion class QueueCorsRule
->>>>>>> 4fe6d9fe
 
 #region enum strings QueueErrorCode
 namespace Azure.Storage.Queues.Models
