--- conflicted
+++ resolved
@@ -319,7 +319,6 @@
         }
 
         [Test]
-<<<<<<< HEAD
         public async Task CompleteMessages()
         {
             await using (var scope = await ServiceBusScope.CreateWithQueue(enablePartitioning: false, enableSession: true))
@@ -352,7 +351,6 @@
 
                 var message = receiver.PeekAsync();
                 Assert.IsNull(message.Result);
-=======
         [TestCase(1)]
         [TestCase(5)]
         [TestCase(10)]
@@ -421,12 +419,10 @@
 
                 // we should have received messages from each of the sessions
                 Assert.AreEqual(0, sessions.Count);
->>>>>>> 73e062f3
-            }
-        }
-
-        [Test]
-<<<<<<< HEAD
+            }
+        }
+
+        [Test]
         public async Task AbandonMessages()
         {
             await using (var scope = await ServiceBusScope.CreateWithQueue(enablePartitioning: false, enableSession: true))
@@ -559,7 +555,6 @@
                 Assert.AreEqual(receivedMessageCount, messageCount);
 
                 // TODO: Call ReceiveDeferredMessageAsync() to verify the messages
-=======
         [TestCase(1)]
         [TestCase(5)]
         [TestCase(10)]
@@ -714,7 +709,6 @@
 
                 // we should have received messages from only the specified session
                 Assert.AreEqual(numThreads - 1, sessions.Count);
->>>>>>> 73e062f3
             }
         }
     }
