// Copyright (c) Microsoft Corporation. All rights reserved.
// Licensed under the MIT License.

using System;
using System.Collections.Generic;
using System.Net;
using System.Threading.Tasks;
using Azure.Messaging.ServiceBus;
using Azure.Messaging.ServiceBus.Tests;
using NUnit.Framework;

namespace Azure.Messaging.ServiceBus.Tests.Sender
{
    public class SenderLiveTests : ServiceBusLiveTestBase
    {
        [Test]
        public async Task SendConnString()
        {
            await using (var scope = await ServiceBusScope.CreateWithQueue(enablePartitioning: false, enableSession: false))
            {
                await using var sender = new ServiceBusClient(TestEnvironment.ServiceBusConnectionString).GetSender(scope.QueueName);
                await sender.SendAsync(GetMessage());
            }
        }

        [Test]
        public async Task SendToken()
        {
            await using (var scope = await ServiceBusScope.CreateWithQueue(enablePartitioning: false, enableSession: false))
            {
                await using var client = new ServiceBusClient(TestEnvironment.FullyQualifiedNamespace, GetTokenCredential());
                var sender = client.GetSender(scope.QueueName);
                await sender.SendAsync(GetMessage());
            }
        }

        [Test]
        public async Task SendConnectionTopic()
        {
            await using (var scope = await ServiceBusScope.CreateWithTopic(enablePartitioning: false, enableSession: false))
            {
                var options = new ServiceBusClientOptions
                {
                    TransportType = ServiceBusTransportType.AmqpWebSockets,
                    Proxy = WebRequest.DefaultWebProxy
                };
                await using var client = new ServiceBusClient(TestEnvironment.ServiceBusConnectionString, options);

                var senderOptions = new ServiceBusSenderOptions
                {
                    RetryOptions = new ServiceBusRetryOptions()
                    {
                        Mode = ServiceBusRetryMode.Exponential
                    }
                };
                ServiceBusSender sender = client.GetSender(scope.TopicName, senderOptions);
                await sender.SendAsync(GetMessage());
            }
        }

        [Test]
        public async Task SendTopicSession()
        {
            await using (var scope = await ServiceBusScope.CreateWithTopic(enablePartitioning: false, enableSession: false))
            {
                var options = new ServiceBusClientOptions
                {
                    TransportType = ServiceBusTransportType.AmqpWebSockets,
                    Proxy = WebRequest.DefaultWebProxy
                };
                await using var client = new ServiceBusClient(TestEnvironment.ServiceBusConnectionString, options);

                var senderOptions = new ServiceBusSenderOptions
                {
                    RetryOptions = new ServiceBusRetryOptions()
                    {
                        Mode = ServiceBusRetryMode.Exponential
                    }
                };
                ServiceBusSender sender = client.GetSender(scope.TopicName, senderOptions);
                await sender.SendAsync(GetMessage("sessionId"));
            }
        }

        [Test]
        public async Task SenderCanSendAMessageBatch()
        {
            await using (var scope = await ServiceBusScope.CreateWithQueue(enablePartitioning: false, enableSession: false))
            {
                await using var client = new ServiceBusClient(TestEnvironment.ServiceBusConnectionString);
                ServiceBusSender sender = client.GetSender(scope.QueueName);
                using ServiceBusMessageBatch batch = await sender.CreateBatchAsync();
                ServiceBusMessageBatch messageBatch = AddMessages(batch, 3);

                await sender.SendBatchAsync(messageBatch);
            }
        }

        [Test]
        public async Task SenderCanSendAnEmptyBodyMessageBatch()
        {
            await using (var scope = await ServiceBusScope.CreateWithQueue(enablePartitioning: false, enableSession: false))
            {
                await using var client = new ServiceBusClient(TestEnvironment.ServiceBusConnectionString);
                ServiceBusSender sender = client.GetSender(scope.QueueName);
                using ServiceBusMessageBatch batch = await sender.CreateBatchAsync();
                batch.TryAdd(new ServiceBusMessage(Array.Empty<byte>()));

                await sender.SendBatchAsync(batch);
            }
        }

        [Test]
        public async Task SenderCanSendLargeMessageBatch()
        {
            await using (var scope = await ServiceBusScope.CreateWithQueue(enablePartitioning: false, enableSession: false))
            {
                await using var client = new ServiceBusClient(TestEnvironment.ServiceBusConnectionString);
                ServiceBusSender sender = client.GetSender(scope.QueueName);
                using ServiceBusMessageBatch batch = await sender.CreateBatchAsync();

                // Actual limit is 262144 bytes for a single message.
                batch.TryAdd(new ServiceBusMessage(new byte[100000 / 3]));
                batch.TryAdd(new ServiceBusMessage(new byte[100000 / 3]));
                batch.TryAdd(new ServiceBusMessage(new byte[100000 / 3]));

                await sender.SendBatchAsync(batch);
            }
        }

        [Test]
        public async Task SenderCannotSendLargerThanMaximumSize()
        {
            await using (var scope = await ServiceBusScope.CreateWithQueue(enablePartitioning: false, enableSession: false))
            {
                await using var client = new ServiceBusClient(TestEnvironment.ServiceBusConnectionString);
                ServiceBusSender sender = client.GetSender(scope.QueueName);
                using ServiceBusMessageBatch batch = await sender.CreateBatchAsync();

                // Actual limit is 262144 bytes for a single message.
                ServiceBusMessage message = new ServiceBusMessage(new byte[300000]);

                Assert.That(async () => await sender.SendAsync(message), Throws.InstanceOf<ServiceBusException>().And.Property(nameof(ServiceBusException.Reason)).EqualTo(ServiceBusException.FailureReason.MessageSizeExceeded));
            }
        }

        [Test]
        public async Task TryAddReturnsFalseIfSizeExceed()
        {
            await using (var scope = await ServiceBusScope.CreateWithQueue(enablePartitioning: false, enableSession: false))
            {
                await using var client = new ServiceBusClient(TestEnvironment.ServiceBusConnectionString);
                ServiceBusSender sender = client.GetSender(scope.QueueName);
                using ServiceBusMessageBatch batch = await sender.CreateBatchAsync();

                // Actual limit is 262144 bytes for a single message.
                Assert.That(() => batch.TryAdd(new ServiceBusMessage(new byte[200000])), Is.True, "A message was rejected by the batch; all messages should be accepted.");
                Assert.That(() => batch.TryAdd(new ServiceBusMessage(new byte[200000])), Is.False, "A message was rejected by the batch; message size exceed.");

                await sender.SendBatchAsync(batch);
            }
        }

        [Test]
        public async Task ClientProperties()
        {
            await using (var scope = await ServiceBusScope.CreateWithQueue(enablePartitioning: false, enableSession: false))
            {
                await using var sender = new ServiceBusClient(TestEnvironment.ServiceBusConnectionString).GetSender(scope.QueueName);
                Assert.AreEqual(scope.QueueName, sender.EntityPath);
                Assert.AreEqual(TestEnvironment.FullyQualifiedNamespace, sender.FullyQualifiedNamespace);
            }
        }

        [Test]
        public async Task Schedule()
        {
            await using (var scope = await ServiceBusScope.CreateWithQueue(enablePartitioning: false, enableSession: false))
            {
                await using var client = new ServiceBusClient(TestEnvironment.ServiceBusConnectionString);
                await using var sender = client.GetSender(scope.QueueName);
                var scheduleTime = DateTimeOffset.UtcNow.AddHours(10);
                var sequenceNum = await sender.ScheduleMessageAsync(GetMessage(), scheduleTime);

                await using var receiver = client.GetReceiver(scope.QueueName);
<<<<<<< HEAD
                ServiceBusMessage msg = await receiver.PeekAt(sequenceNum);
                Assert.AreEqual(0, Convert.ToInt32(new TimeSpan(scheduleTime.Ticks - msg.ScheduledEnqueueTime.Ticks).TotalSeconds));
=======
                ServiceBusMessage msg = await receiver.PeekAtAsync(sequenceNum);
                Assert.AreEqual(0, Convert.ToInt32(new TimeSpan(scheduleTime.Ticks - msg.ScheduledEnqueueTimeUtc.Ticks).TotalSeconds));
>>>>>>> d783d90c

                await sender.CancelScheduledMessageAsync(sequenceNum);
                msg = await receiver.PeekAtAsync(sequenceNum);
                Assert.IsNull(msg);
            }
        }

        [Test]
        public async Task CloseSenderShouldNotCloseConnection()
        {
            await using (var scope = await ServiceBusScope.CreateWithQueue(enablePartitioning: false, enableSession: false))
            {
                await using var client = new ServiceBusClient(TestEnvironment.ServiceBusConnectionString);
                var sender = client.GetSender(scope.QueueName);
                var scheduleTime = DateTimeOffset.UtcNow.AddHours(10);
                var sequenceNum = await sender.ScheduleMessageAsync(GetMessage(), scheduleTime);
                await sender.DisposeAsync(); // shouldn't close connection, but should close send link

                Assert.That(async () => await sender.SendAsync(GetMessage()),
                    Throws.InstanceOf<ServiceBusException>().And.Property(nameof(ServiceBusException.Reason)).EqualTo(ServiceBusException.FailureReason.ClientClosed));
                Assert.That(async () => await sender.ScheduleMessageAsync(GetMessage(), default), Throws.InstanceOf<ServiceBusException>().And.Property(nameof(ServiceBusException.Reason)).EqualTo(ServiceBusException.FailureReason.ClientClosed));
                Assert.That(async () => await sender.CancelScheduledMessageAsync(sequenceNum), Throws.InstanceOf<ServiceBusException>().And.Property(nameof(ServiceBusException.Reason)).EqualTo(ServiceBusException.FailureReason.ClientClosed));

                // receive should still work
                await using var receiver = client.GetReceiver(scope.QueueName);
<<<<<<< HEAD
                ServiceBusMessage msg = await receiver.PeekAt(sequenceNum);
                Assert.AreEqual(0, Convert.ToInt32(new TimeSpan(scheduleTime.Ticks - msg.ScheduledEnqueueTime.Ticks).TotalSeconds));
=======
                ServiceBusMessage msg = await receiver.PeekAtAsync(sequenceNum);
                Assert.AreEqual(0, Convert.ToInt32(new TimeSpan(scheduleTime.Ticks - msg.ScheduledEnqueueTimeUtc.Ticks).TotalSeconds));
>>>>>>> d783d90c
            }
        }

        [Test]
        public async Task CreateSenderWithoutParentReference()
        {
            await using (var scope = await ServiceBusScope.CreateWithQueue(enablePartitioning: false, enableSession: false))
            {
                await using var sender = new ServiceBusClient(TestEnvironment.ServiceBusConnectionString).GetSender(scope.QueueName);
                for (int i = 0; i < 10; i++)
                {
                    await Task.Delay(1000);
                    await sender.SendAsync(GetMessage());
                }
            }
        }

        [Test]
        public async Task CanSendReceivedMessage()
        {
            await using (var scope = await ServiceBusScope.CreateWithQueue(enablePartitioning: false, enableSession: false))
            {
                var client = new ServiceBusClient(
                    TestEnvironment.FullyQualifiedNamespace,
                    GetTokenCredential());
                await using var sender = new ServiceBusClient(TestEnvironment.ServiceBusConnectionString).GetSender(scope.QueueName);
                using ServiceBusMessageBatch batch = await sender.CreateBatchAsync();
                var messageCt = 10;
                IEnumerable<ServiceBusMessage> messages = AddMessages(batch, messageCt).AsEnumerable<ServiceBusMessage>();
                await sender.SendBatchAsync(batch);

                var receiver = client.GetReceiver(scope.QueueName, new ServiceBusReceiverOptions()
                {
                    ReceiveMode = ReceiveMode.PeekLock
                });
                var receivedMessages = await receiver.ReceiveBatchAsync(messageCt);

                foreach (ServiceBusReceivedMessage msg in receivedMessages)
                {
                    await sender.SendAsync(msg);
                }

                int receivedMessageCount = 0;
                var messageEnum = messages.GetEnumerator();

                foreach (var item in await receiver.ReceiveBatchAsync(messageCt))
                {
                    receivedMessageCount++;
                    messageEnum.MoveNext();
                    Assert.AreEqual(messageEnum.Current.MessageId, item.MessageId);
                }
                Assert.AreEqual(messageCt, receivedMessages.Count);

            }
        }
    }
}<|MERGE_RESOLUTION|>--- conflicted
+++ resolved
@@ -183,13 +183,8 @@
                 var sequenceNum = await sender.ScheduleMessageAsync(GetMessage(), scheduleTime);
 
                 await using var receiver = client.GetReceiver(scope.QueueName);
-<<<<<<< HEAD
-                ServiceBusMessage msg = await receiver.PeekAt(sequenceNum);
+                ServiceBusMessage msg = await receiver.PeekAtAsync(sequenceNum);
                 Assert.AreEqual(0, Convert.ToInt32(new TimeSpan(scheduleTime.Ticks - msg.ScheduledEnqueueTime.Ticks).TotalSeconds));
-=======
-                ServiceBusMessage msg = await receiver.PeekAtAsync(sequenceNum);
-                Assert.AreEqual(0, Convert.ToInt32(new TimeSpan(scheduleTime.Ticks - msg.ScheduledEnqueueTimeUtc.Ticks).TotalSeconds));
->>>>>>> d783d90c
 
                 await sender.CancelScheduledMessageAsync(sequenceNum);
                 msg = await receiver.PeekAtAsync(sequenceNum);
@@ -215,13 +210,8 @@
 
                 // receive should still work
                 await using var receiver = client.GetReceiver(scope.QueueName);
-<<<<<<< HEAD
-                ServiceBusMessage msg = await receiver.PeekAt(sequenceNum);
+                ServiceBusMessage msg = await receiver.PeekAtAsync(sequenceNum);
                 Assert.AreEqual(0, Convert.ToInt32(new TimeSpan(scheduleTime.Ticks - msg.ScheduledEnqueueTime.Ticks).TotalSeconds));
-=======
-                ServiceBusMessage msg = await receiver.PeekAtAsync(sequenceNum);
-                Assert.AreEqual(0, Convert.ToInt32(new TimeSpan(scheduleTime.Ticks - msg.ScheduledEnqueueTimeUtc.Ticks).TotalSeconds));
->>>>>>> d783d90c
             }
         }
 
