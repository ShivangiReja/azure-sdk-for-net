--- conflicted
+++ resolved
@@ -165,15 +165,9 @@
   <data name="NotSupportedPropertyType" xml:space="preserve">
     <value>'{0}' is not a supported type.</value>
   </data>
-<<<<<<< HEAD
   <data name="SqlRuleFilterStatmentTooLong" xml:space="preserve">
     <value>The length of the filter statement is {0}, which exceeds the maximum length of {1}</value>
   </data>
-=======
->>>>>>> 307cabf6
-  <data name="SqlFilterActionStatmentTooLong" xml:space="preserve">
-    <value>The length of the filter action statement is {0}, which exceeds the maximum length of {1}.</value>
-  </data>
   <data name="CharacterReservedForUriScheme" xml:space="preserve">
     <value>'{0}' contains character '{1}' which is not allowed because it is reserved in the Uri scheme.</value>
   </data>
