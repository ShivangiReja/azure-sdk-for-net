--- conflicted
+++ resolved
@@ -397,11 +397,7 @@
             bool isSessionReceiver = default)
         {
             Argument.AssertNotNull(retryPolicy, nameof(retryPolicy));
-<<<<<<< HEAD
-            return InnerClient.CreateConsumer(retryPolicy, receiveMode, prefetchCount, sessionId);
-=======
-            return InnerClient.CreateConsumer(retryPolicy, ownerLevel, prefetchCount, sessionId, isSessionReceiver);
->>>>>>> 8713e3fe
+            return InnerClient.CreateConsumer(retryPolicy, receiveMode, prefetchCount, sessionId, isSessionReceiver);
         }
 
         /// <summary>
