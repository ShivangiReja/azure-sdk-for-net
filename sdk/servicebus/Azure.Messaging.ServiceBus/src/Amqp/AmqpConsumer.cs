﻿// Copyright (c) Microsoft Corporation. All rights reserved.
// Licensed under the MIT License.

using System;
using System.Collections.Generic;
using System.Diagnostics;
using System.Linq;
using System.Threading;
using System.Threading.Tasks;
using Azure.Core;
using Azure.Messaging.ServiceBus.Core;
using Azure.Messaging.ServiceBus.Diagnostics;
using Microsoft.Azure.Amqp;
using Microsoft.Azure.Amqp.Framing;

namespace Azure.Messaging.ServiceBus.Amqp
{
    /// <summary>
    ///   A transport client abstraction responsible for brokering operations for AMQP-based connections.
    ///   It is intended that the public <see cref="ServiceBusReceiver" /> make use of an instance
    ///   via containment and delegate operations to it.
    /// </summary>
    ///
    /// <seealso cref="Azure.Messaging.ServiceBus.Core.TransportConsumer" />
    ///
    internal class AmqpConsumer : TransportConsumer
    {
        /// <summary>The default prefetch count to use for the consumer.</summary>
        private const uint DefaultPrefetchCount = 0;

        /// <summary>Indicates whether or not this instance has been closed.</summary>
        private bool _closed = false;

        /// <summary>
        ///   Indicates whether or not this consumer has been closed.
        /// </summary>
        ///
        /// <value>
        ///   <c>true</c> if the consumer is closed; otherwise, <c>false</c>.
        /// </value>
        ///
        public override bool IsClosed => _closed;

        /// <summary>
        ///   The name of the Service Bus entity to which the client is bound.
        /// </summary>
        ///
        public override string EntityName { get; }

        /// <summary>
        ///   The identifier of the Service Bus entity partition that this consumer is associated with.  Events will be read
        ///   only from this partition.
        /// </summary>
        ///
        private string PartitionId { get; }

        /// <summary>
        ///   The policy to use for determining retry behavior for when an operation fails.
        /// </summary>
        ///
        private readonly ServiceBusRetryPolicy _retryPolicy;

        /// <summary>
        /// Indicates whether or not this is a receiver scoped to a session.
        /// </summary>
        private readonly bool _isSessionReceiver;

        /// <summary>
        ///   The AMQP connection scope responsible for managing transport constructs for this instance.
        /// </summary>
        ///
        private readonly AmqpConnectionScope _connectionScope;

        /// <inheritdoc/>
        public override TransportConnectionScope ConnectionScope =>
            _connectionScope;


        /// <summary>
        ///   Initializes a new instance of the <see cref="AmqpConsumer"/> class.
        /// </summary>
        ///
        /// <param name="entityName">The name of the Service Bus entity from which events will be consumed.</param>
        /// <param name="prefetchCount">Controls the number of events received and queued locally without regard to whether an operation was requested.  If <c>null</c> a default will be used.</param>
        /// <param name="receiveMode">The <see cref="ReceiveMode"/> used to specify how messages are received. Defaults to PeekLock mode.</param>
        /// <param name="connectionScope">The AMQP connection context for operations .</param>
        /// <param name="retryPolicy">The retry policy to consider when an operation fails.</param>
        /// <param name="sessionId"></param>
        /// <param name="isSessionReceiver"></param>
        ///
        /// <remarks>
        ///   As an internal type, this class performs only basic sanity checks against its arguments.  It
        ///   is assumed that callers are trusted and have performed deep validation.
        ///
        ///   Any parameters passed are assumed to be owned by this instance and safe to mutate or dispose;
        ///   creation of clones or otherwise protecting the parameters is assumed to be the purview of the
        ///   caller.
        /// </remarks>
        ///
        public AmqpConsumer(
            string entityName,
            ReceiveMode receiveMode,
            uint? prefetchCount,
            AmqpConnectionScope connectionScope,
            ServiceBusRetryPolicy retryPolicy,
            string sessionId,
            bool isSessionReceiver)
        {
            Argument.AssertNotNullOrEmpty(entityName, nameof(entityName));
            Argument.AssertNotNull(connectionScope, nameof(connectionScope));
            Argument.AssertNotNull(retryPolicy, nameof(retryPolicy));
            EntityName = entityName;
            _connectionScope = connectionScope;
            _retryPolicy = retryPolicy;
            _isSessionReceiver = isSessionReceiver;

            ReceiveLink = new FaultTolerantAmqpObject<ReceivingAmqpLink>(
                timeout =>
<<<<<<< HEAD
                    ConnectionScope.OpenConsumerLinkAsync(
                        //consumerGroup,
                        //partitionId,
                        timeout,
                        prefetchCount ?? DefaultPrefetchCount,
                        receiveMode,
                        sessionId,
                        CancellationToken.None),
=======
                    _connectionScope.OpenConsumerLinkAsync(
                        timeout: timeout,
                        prefetchCount: prefetchCount ?? DefaultPrefetchCount,
                        ownerLevel: ownerLevel,
                        sessionId: sessionId,
                        isSessionReceiver: isSessionReceiver,
                        cancellationToken: CancellationToken.None),
>>>>>>> 8713e3fe
                link =>
                {
                    CloseLink(link);
                });
        }

        private void CloseLink(ReceivingAmqpLink link)
        {
            link.Session?.SafeClose();
            link.SafeClose();
        }

        /// <summary>
        ///   Receives a batch of <see cref="ServiceBusMessage" /> from the Service Bus entity partition.
        /// </summary>
        ///
        /// <param name="maximumMessageCount">The maximum number of messages to receive in this batch.</param>
        /// <param name="cancellationToken">An optional <see cref="CancellationToken"/> instance to signal the request to cancel the operation.</param>
        ///
        /// <returns>The batch of <see cref="ServiceBusMessage" /> from the Service Bus entity partition this consumer is associated with.  If no events are present, an empty enumerable is returned.</returns>
        ///
        public override async Task<IEnumerable<ServiceBusMessage>> ReceiveAsync(
            int maximumMessageCount,
            CancellationToken cancellationToken)
        {
            Argument.AssertNotClosed(_closed, nameof(AmqpConsumer));
            Argument.AssertAtLeast(maximumMessageCount, 1, nameof(maximumMessageCount));

            var receivedMessageCount = 0;
            var failedAttemptCount = 0;
<<<<<<< HEAD
            var tryTimeout = RetryPolicy.CalculateTryTimeout(0);
            var waitTime = tryTimeout;
=======
            var tryTimeout = _retryPolicy.CalculateTryTimeout(0);
            var waitTime = (maximumWaitTime ?? tryTimeout);
>>>>>>> 8713e3fe
            var link = default(ReceivingAmqpLink);
            var retryDelay = default(TimeSpan?);
            var amqpMessages = default(IEnumerable<AmqpMessage>);
            var receivedMessages = default(List<ServiceBusMessage>);

            var stopWatch = Stopwatch.StartNew();

            try
            {
                while (!cancellationToken.IsCancellationRequested)
                {
                    try
                    {
                        ServiceBusEventSource.Log.MessageReceiveStart(EntityName);

                        link = await ReceiveLink.GetOrCreateAsync(UseMinimum(ConnectionScope.SessionTimeout, tryTimeout)).ConfigureAwait(false);
                        cancellationToken.ThrowIfCancellationRequested<TaskCanceledException>();

                        var messagesReceived = await Task.Factory.FromAsync
                        (
                            (callback, state) => link.BeginReceiveRemoteMessages(maximumMessageCount, TimeSpan.FromMilliseconds(20),  waitTime, callback, state),
                            (asyncResult) => link.EndReceiveMessages(asyncResult, out amqpMessages),
                            TaskCreationOptions.RunContinuationsAsynchronously
                        ).ConfigureAwait(false);

                        cancellationToken.ThrowIfCancellationRequested<TaskCanceledException>();

                        // If event messages were received, then package them for consumption and
                        // return them.

                        if ((messagesReceived) && (amqpMessages != null))
                        {
                            receivedMessages ??= new List<ServiceBusMessage>();

                            foreach (AmqpMessage message in amqpMessages)
                            {
                                //link.DisposeDelivery(message, true, AmqpConstants.AcceptedOutcome);
                                receivedMessages.Add(AmqpMessageConverter.AmqpMessageToSBMessage(message));
                                message.Dispose();
                            }

                            receivedMessageCount = receivedMessages.Count;
                            return receivedMessages;
                        }

                        // No events were available.

                        return Enumerable.Empty<ServiceBusMessage>();
                    }
                    catch (ServiceBusException ex) when (ex.Reason == ServiceBusException.FailureReason.ServiceTimeout)
                    {
                        // Because the timeout specified with the request is intended to be the maximum
                        // amount of time to wait for events, a timeout isn't considered an error condition,
                        // rather a sign that no events were available in the requested period.

                        return Enumerable.Empty<ServiceBusMessage>();
                    }
                    catch (Exception ex)
                    {
                        Exception activeEx = ex.TranslateServiceException(EntityName);

                        // Determine if there should be a retry for the next attempt; if so enforce the delay but do not quit the loop.
                        // Otherwise, bubble the exception.

                        ++failedAttemptCount;
                        retryDelay = _retryPolicy.CalculateRetryDelay(activeEx, failedAttemptCount);

                        if ((retryDelay.HasValue) && (!ConnectionScope.IsDisposed) && (!cancellationToken.IsCancellationRequested))
                        {
                            ServiceBusEventSource.Log.MessageReceiveError(EntityName, activeEx.Message);
                            await Task.Delay(UseMinimum(retryDelay.Value, waitTime.CalculateRemaining(stopWatch.Elapsed)), cancellationToken).ConfigureAwait(false);

                            tryTimeout = _retryPolicy.CalculateTryTimeout(failedAttemptCount);
                        }
                        else if (ex is AmqpException)
                        {
                            throw activeEx;
                        }
                        else
                        {
                            throw;
                        }
                    }
                }

                // If no value has been returned nor exception thrown by this point,
                // then cancellation has been requested.

                throw new TaskCanceledException();
            }
            catch (Exception ex)
            {
                ServiceBusEventSource.Log.MessageReceiveError(EntityName, ex.Message);
                throw;
            }
            finally
            {
                stopWatch.Stop();
                ServiceBusEventSource.Log.MessageReceiveComplete(EntityName, receivedMessageCount);
            }
        }

        /// <summary>
        ///   Closes the connection to the transport consumer instance.
        /// </summary>
        ///
        /// <param name="cancellationToken">An optional <see cref="CancellationToken"/> instance to signal the request to cancel the operation.</param>
        ///
        public override async Task CloseAsync(CancellationToken cancellationToken)
        {
            if (_closed)
            {
                return;
            }

            _closed = true;

            var clientId = GetHashCode().ToString();
            var clientType = GetType();

            try
            {
                ServiceBusEventSource.Log.ClientCloseStart(clientType, EntityName, clientId);
                cancellationToken.ThrowIfCancellationRequested<TaskCanceledException>();

                if (ReceiveLink?.TryGetOpenedObject(out var _) == true)
                {
                    cancellationToken.ThrowIfCancellationRequested<TaskCanceledException>();
                    await ReceiveLink.CloseAsync().ConfigureAwait(false);
                }

                ReceiveLink?.Dispose();
            }
            catch (Exception ex)
            {
                _closed = false;
                ServiceBusEventSource.Log.ClientCloseError(clientType, EntityName, clientId, ex.Message);

                throw;
            }
            finally
            {
                ServiceBusEventSource.Log.ClientCloseComplete(clientType, EntityName, clientId);
            }
        }

        /// <summary>
        ///   Uses the minimum value of the two specified <see cref="TimeSpan" /> instances.
        /// </summary>
        ///
        /// <param name="firstOption">The first option to consider.</param>
        /// <param name="secondOption">The second option to consider.</param>
        ///
        /// <returns>The smaller of the two specified intervals.</returns>
        ///
        private static TimeSpan UseMinimum(
            TimeSpan firstOption,
            TimeSpan secondOption) =>
            (firstOption < secondOption) ? firstOption : secondOption;

        /// <summary>
        /// Get the session Id corresponding to this consumer
        /// </summary>
        /// <param name="cancellationToken"></param>
        /// <returns></returns>
        public override async Task<string> GetSessionId(CancellationToken cancellationToken = default)
        {
            if (!_isSessionReceiver)
            {
                return null;
            }
            ReceivingAmqpLink openedLink = null;
            await _retryPolicy.RunOperation(
                async (timeout) =>
                openedLink = await ReceiveLink.GetOrCreateAsync(timeout).ConfigureAwait(false),
                EntityName,
                ConnectionScope,
                cancellationToken).ConfigureAwait(false);

            var source = (Source)openedLink.Settings.Source;
            source.FilterSet.TryGetValue<string>(AmqpClientConstants.SessionFilterName, out var sessionId);
            return sessionId;
        }

    }
}<|MERGE_RESOLUTION|>--- conflicted
+++ resolved
@@ -116,24 +116,13 @@
 
             ReceiveLink = new FaultTolerantAmqpObject<ReceivingAmqpLink>(
                 timeout =>
-<<<<<<< HEAD
-                    ConnectionScope.OpenConsumerLinkAsync(
-                        //consumerGroup,
-                        //partitionId,
-                        timeout,
-                        prefetchCount ?? DefaultPrefetchCount,
-                        receiveMode,
-                        sessionId,
-                        CancellationToken.None),
-=======
                     _connectionScope.OpenConsumerLinkAsync(
                         timeout: timeout,
                         prefetchCount: prefetchCount ?? DefaultPrefetchCount,
-                        ownerLevel: ownerLevel,
+                        receiveMode: receiveMode,
                         sessionId: sessionId,
                         isSessionReceiver: isSessionReceiver,
                         cancellationToken: CancellationToken.None),
->>>>>>> 8713e3fe
                 link =>
                 {
                     CloseLink(link);
@@ -164,13 +153,8 @@
 
             var receivedMessageCount = 0;
             var failedAttemptCount = 0;
-<<<<<<< HEAD
-            var tryTimeout = RetryPolicy.CalculateTryTimeout(0);
+            var tryTimeout = _retryPolicy.CalculateTryTimeout(0);
             var waitTime = tryTimeout;
-=======
-            var tryTimeout = _retryPolicy.CalculateTryTimeout(0);
-            var waitTime = (maximumWaitTime ?? tryTimeout);
->>>>>>> 8713e3fe
             var link = default(ReceivingAmqpLink);
             var retryDelay = default(TimeSpan?);
             var amqpMessages = default(IEnumerable<AmqpMessage>);
