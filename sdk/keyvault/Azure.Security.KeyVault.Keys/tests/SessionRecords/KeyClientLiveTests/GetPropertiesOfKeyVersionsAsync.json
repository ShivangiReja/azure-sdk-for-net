{
  "Entries": [
    {
<<<<<<< HEAD
      "RequestUri": "https:\u002f\u002fdotnettestvault.vault.azure.net\u002fkeys\u002f1275615013\u002fcreate?api-version=7.1-preview",
=======
      "RequestUri": "https://heathskv.vault.azure.net/keys/1275615013/create?api-version=7.1",
>>>>>>> 2d11c666
      "RequestMethod": "POST",
      "RequestHeaders": {
        "Accept": "application/json",
        "Content-Type": "application/json",
        "traceparent": "00-17150e484095af4481e14bbcec0a1d3f-9fb2278f6135a142-00",
        "User-Agent": [
          "azsdk-net-Security.KeyVault.Keys/4.1.0-dev.20200729.1",
          "(.NET Core 4.6.29017.01; Microsoft Windows 10.0.19041 )"
        ],
        "x-ms-client-request-id": "234af01aedab0dc2b81b4437859c9bce",
        "x-ms-return-client-request-id": "true"
      },
      "RequestBody": null,
      "StatusCode": 401,
      "ResponseHeaders": {
        "Cache-Control": "no-cache",
        "Content-Length": "87",
        "Content-Type": "application/json; charset=utf-8",
        "Date": "Wed, 29 Jul 2020 22:50:20 GMT",
        "Expires": "-1",
        "Pragma": "no-cache",
        "Strict-Transport-Security": "max-age=31536000;includeSubDomains",
        "WWW-Authenticate": "Bearer authorization=\u0022https://login.windows.net/72f988bf-86f1-41af-91ab-2d7cd011db47\u0022, resource=\u0022https://vault.azure.net\u0022",
        "X-AspNet-Version": "4.0.30319",
        "X-Content-Type-Options": "nosniff",
        "x-ms-keyvault-network-info": "conn_type=Ipv4;addr=67.171.12.239;act_addr_fam=InterNetwork;",
        "x-ms-keyvault-region": "westus2",
        "x-ms-keyvault-service-version": "1.1.10.0",
        "x-ms-request-id": "3f461f13-49be-48be-9ed4-737c0d1aef53",
        "X-Powered-By": "ASP.NET"
      },
      "ResponseBody": {
        "error": {
          "code": "Unauthorized",
          "message": "Request is missing a Bearer or PoP token."
        }
      }
    },
    {
<<<<<<< HEAD
      "RequestUri": "https:\u002f\u002fdotnettestvault.vault.azure.net\u002fkeys\u002f1275615013\u002fcreate?api-version=7.1-preview",
=======
      "RequestUri": "https://heathskv.vault.azure.net/keys/1275615013/create?api-version=7.1",
>>>>>>> 2d11c666
      "RequestMethod": "POST",
      "RequestHeaders": {
        "Accept": "application/json",
        "Authorization": "Sanitized",
        "Content-Length": "12",
        "Content-Type": "application/json",
        "traceparent": "00-17150e484095af4481e14bbcec0a1d3f-9fb2278f6135a142-00",
        "User-Agent": [
          "azsdk-net-Security.KeyVault.Keys/4.1.0-dev.20200729.1",
          "(.NET Core 4.6.29017.01; Microsoft Windows 10.0.19041 )"
        ],
        "x-ms-client-request-id": "234af01aedab0dc2b81b4437859c9bce",
        "x-ms-return-client-request-id": "true"
      },
      "RequestBody": {
        "kty": "EC"
      },
      "StatusCode": 200,
      "ResponseHeaders": {
        "Cache-Control": "no-cache",
        "Content-Length": "385",
        "Content-Type": "application/json; charset=utf-8",
        "Date": "Wed, 29 Jul 2020 22:50:20 GMT",
        "Expires": "-1",
        "Pragma": "no-cache",
        "Strict-Transport-Security": "max-age=31536000;includeSubDomains",
        "X-AspNet-Version": "4.0.30319",
        "X-Content-Type-Options": "nosniff",
        "x-ms-keyvault-network-info": "conn_type=Ipv4;addr=67.171.12.239;act_addr_fam=InterNetwork;",
        "x-ms-keyvault-region": "westus2",
        "x-ms-keyvault-service-version": "1.1.10.0",
        "x-ms-request-id": "012ee497-7101-4e3d-967e-fa6fb77f0f51",
        "X-Powered-By": "ASP.NET"
      },
      "ResponseBody": {
        "key": {
          "kid": "https://heathskv.vault.azure.net/keys/1275615013/e766d0e4583840dd891e05786a58e485",
          "kty": "EC",
          "key_ops": [
            "sign",
            "verify"
          ],
          "crv": "P-256",
          "x": "JqJaaou_naMnMOWxmPumo7vdDSKh6toZ6JxuLbeL06o",
          "y": "Vz0lOkrFJm_Wo1K0dK0cNbpQmeKUufKpHFb4GxnPYg0"
        },
        "attributes": {
          "enabled": true,
          "created": 1596063020,
          "updated": 1596063020,
          "recoveryLevel": "Recoverable\u002BPurgeable",
          "recoverableDays": 90
        }
      }
    },
    {
<<<<<<< HEAD
      "RequestUri": "https:\u002f\u002fdotnettestvault.vault.azure.net\u002fkeys\u002f1275615013\u002fcreate?api-version=7.1-preview",
=======
      "RequestUri": "https://heathskv.vault.azure.net/keys/1275615013/create?api-version=7.1",
>>>>>>> 2d11c666
      "RequestMethod": "POST",
      "RequestHeaders": {
        "Accept": "application/json",
        "Authorization": "Sanitized",
        "Content-Length": "12",
        "Content-Type": "application/json",
        "traceparent": "00-cc6cf802c23d8e41b0e56eb4abfd894f-6f5735e273d7e64a-00",
        "User-Agent": [
          "azsdk-net-Security.KeyVault.Keys/4.1.0-dev.20200729.1",
          "(.NET Core 4.6.29017.01; Microsoft Windows 10.0.19041 )"
        ],
        "x-ms-client-request-id": "2f55665b422ef844a619fe71f90a39d5",
        "x-ms-return-client-request-id": "true"
      },
      "RequestBody": {
        "kty": "EC"
      },
      "StatusCode": 200,
      "ResponseHeaders": {
        "Cache-Control": "no-cache",
        "Content-Length": "385",
        "Content-Type": "application/json; charset=utf-8",
        "Date": "Wed, 29 Jul 2020 22:50:21 GMT",
        "Expires": "-1",
        "Pragma": "no-cache",
        "Strict-Transport-Security": "max-age=31536000;includeSubDomains",
        "X-AspNet-Version": "4.0.30319",
        "X-Content-Type-Options": "nosniff",
        "x-ms-keyvault-network-info": "conn_type=Ipv4;addr=67.171.12.239;act_addr_fam=InterNetwork;",
        "x-ms-keyvault-region": "westus2",
        "x-ms-keyvault-service-version": "1.1.10.0",
        "x-ms-request-id": "2a8297f2-3a8c-46a0-8fde-0d12f87484fa",
        "X-Powered-By": "ASP.NET"
      },
      "ResponseBody": {
        "key": {
          "kid": "https://heathskv.vault.azure.net/keys/1275615013/5bf73321c0864485a8cb2107dc32fcbe",
          "kty": "EC",
          "key_ops": [
            "sign",
            "verify"
          ],
          "crv": "P-256",
          "x": "VuGxg3pCEFiRyG93cV4OObRwS_-0IpiDG7bNosx9Ujc",
          "y": "OISOcphlvWWgD_xm6o8prTNyMZgKxTy1OJFh-mw_27c"
        },
        "attributes": {
          "enabled": true,
          "created": 1596063021,
          "updated": 1596063021,
          "recoveryLevel": "Recoverable\u002BPurgeable",
          "recoverableDays": 90
        }
      }
    },
    {
<<<<<<< HEAD
      "RequestUri": "https:\u002f\u002fdotnettestvault.vault.azure.net\u002fkeys\u002f1275615013\u002fversions?api-version=7.1-preview",
=======
      "RequestUri": "https://heathskv.vault.azure.net/keys/1275615013/versions?api-version=7.1",
>>>>>>> 2d11c666
      "RequestMethod": "GET",
      "RequestHeaders": {
        "Accept": "application/json",
        "Authorization": "Sanitized",
        "Content-Type": "application/json",
        "User-Agent": [
          "azsdk-net-Security.KeyVault.Keys/4.1.0-dev.20200729.1",
          "(.NET Core 4.6.29017.01; Microsoft Windows 10.0.19041 )"
        ],
        "x-ms-client-request-id": "95296b570562b59c23677b98002f16a4",
        "x-ms-return-client-request-id": "true"
      },
      "RequestBody": null,
      "StatusCode": 200,
      "ResponseHeaders": {
        "Cache-Control": "no-cache",
        "Content-Length": "477",
        "Content-Type": "application/json; charset=utf-8",
        "Date": "Wed, 29 Jul 2020 22:50:21 GMT",
        "Expires": "-1",
        "Pragma": "no-cache",
        "Strict-Transport-Security": "max-age=31536000;includeSubDomains",
        "X-AspNet-Version": "4.0.30319",
        "X-Content-Type-Options": "nosniff",
        "x-ms-keyvault-network-info": "conn_type=Ipv4;addr=67.171.12.239;act_addr_fam=InterNetwork;",
        "x-ms-keyvault-region": "westus2",
        "x-ms-keyvault-service-version": "1.1.10.0",
        "x-ms-request-id": "3cef5da0-e0a5-442e-bc7f-e92baf74cdbf",
        "X-Powered-By": "ASP.NET"
      },
      "ResponseBody": {
        "value": [
          {
            "kid": "https://heathskv.vault.azure.net/keys/1275615013/5bf73321c0864485a8cb2107dc32fcbe",
            "attributes": {
              "enabled": true,
              "created": 1596063021,
              "updated": 1596063021,
              "recoveryLevel": "Recoverable\u002BPurgeable",
              "recoverableDays": 90
            }
          },
          {
            "kid": "https://heathskv.vault.azure.net/keys/1275615013/e766d0e4583840dd891e05786a58e485",
            "attributes": {
              "enabled": true,
              "created": 1596063020,
              "updated": 1596063020,
              "recoveryLevel": "Recoverable\u002BPurgeable",
              "recoverableDays": 90
            }
          }
        ],
        "nextLink": null
      }
<<<<<<< HEAD
    },
    {
      "RequestUri": "https:\u002f\u002fdotnettestvault.vault.azure.net\u002fkeys\u002f1275615013?api-version=7.1-preview",
      "RequestMethod": "DELETE",
      "RequestHeaders": {
        "Accept": "application\u002fjson",
        "Authorization": "Sanitized",
        "Content-Type": "application\u002fjson",
        "Request-Id": "|24a06fcc-44aa1cc26dede9d6.",
        "User-Agent": [
          "azsdk-net-Security.KeyVault.Keys\u002f4.0.0-dev.20190806.1\u002b549ac09c0c12d70f945de85b89974088680893d4",
          "(.NET Core 4.6.27817.01; Microsoft Windows 10.0.18362 )"
        ],
        "x-ms-client-request-id": "b6af0b941339d7f7ab517d91ef5014ae",
        "x-ms-return-client-request-id": "true"
      },
      "RequestBody": null,
      "StatusCode": 200,
      "ResponseHeaders": {
        "Cache-Control": "no-cache",
        "Content-Length": "506",
        "Content-Type": "application\u002fjson; charset=utf-8",
        "Date": "Tue, 06 Aug 2019 17:50:55 GMT",
        "Expires": "-1",
        "Pragma": "no-cache",
        "Server": "Microsoft-IIS\u002f10.0",
        "Strict-Transport-Security": "max-age=31536000;includeSubDomains",
        "X-AspNet-Version": "4.0.30319",
        "X-Content-Type-Options": "nosniff",
        "x-ms-keyvault-network-info": "addr=131.107.160.97;act_addr_fam=InterNetwork;",
        "x-ms-keyvault-region": "westus",
        "x-ms-keyvault-service-version": "1.1.0.875",
        "x-ms-request-id": "5d9667ff-20c6-4a2c-8fa8-b22533cbd9d9",
        "X-Powered-By": "ASP.NET"
      },
      "ResponseBody": {
        "recoveryId": "https:\u002f\u002fdotnettestvault.vault.azure.net\u002fdeletedkeys\u002f1275615013",
        "deletedDate": 1565113856,
        "scheduledPurgeDate": 1572889856,
        "key": {
          "kid": "https:\u002f\u002fdotnettestvault.vault.azure.net\u002fkeys\u002f1275615013\u002f4baca47a441e4f3e97ea56212bae86d3",
          "kty": "EC",
          "key_ops": [
            "sign",
            "verify"
          ],
          "crv": "P-256",
          "x": "mruE9mLpl2uU4vwkvbPejW-QK4yHzzZWUUNInaCN0yQ",
          "y": "l80UofpovJlLscevAbF0cOVWo-T-LqV8EmE2I_5xE24"
        },
        "attributes": {
          "enabled": true,
          "created": 1565113856,
          "updated": 1565113856,
          "recoveryLevel": "Recoverable\u002bPurgeable"
        }
      }
    },
    {
      "RequestUri": "https:\u002f\u002fdotnettestvault.vault.azure.net\u002fdeletedkeys\u002f1275615013?api-version=7.1-preview",
      "RequestMethod": "DELETE",
      "RequestHeaders": {
        "Accept": "application\u002fjson",
        "Authorization": "Sanitized",
        "Content-Type": "application\u002fjson",
        "Request-Id": "|24a06fd2-44aa1cc26dede9d6.",
        "User-Agent": [
          "azsdk-net-Security.KeyVault.Keys\u002f4.0.0-dev.20190806.1\u002b549ac09c0c12d70f945de85b89974088680893d4",
          "(.NET Core 4.6.27817.01; Microsoft Windows 10.0.18362 )"
        ],
        "x-ms-client-request-id": "80b7e9412f7b2b5f7a58beb3570e7344",
        "x-ms-return-client-request-id": "true"
      },
      "RequestBody": null,
      "StatusCode": 204,
      "ResponseHeaders": {
        "Cache-Control": "no-cache",
        "Date": "Tue, 06 Aug 2019 17:51:16 GMT",
        "Expires": "-1",
        "Pragma": "no-cache",
        "Server": "Microsoft-IIS\u002f10.0",
        "Strict-Transport-Security": "max-age=31536000;includeSubDomains",
        "X-AspNet-Version": "4.0.30319",
        "X-Content-Type-Options": "nosniff",
        "x-ms-keyvault-network-info": "addr=131.107.160.97;act_addr_fam=InterNetwork;",
        "x-ms-keyvault-region": "westus",
        "x-ms-keyvault-service-version": "1.1.0.875",
        "x-ms-request-id": "e254cf7e-27c1-4de1-8227-e374a62340ca",
        "X-Powered-By": "ASP.NET"
      },
      "ResponseBody": []
=======
>>>>>>> 2d11c666
    }
  ],
  "Variables": {
    "AZURE_KEYVAULT_URL": "https://heathskv.vault.azure.net",
    "RandomSeed": "677979882"
  }
}<|MERGE_RESOLUTION|>--- conflicted
+++ resolved
@@ -1,11 +1,7 @@
 {
   "Entries": [
     {
-<<<<<<< HEAD
-      "RequestUri": "https:\u002f\u002fdotnettestvault.vault.azure.net\u002fkeys\u002f1275615013\u002fcreate?api-version=7.1-preview",
-=======
       "RequestUri": "https://heathskv.vault.azure.net/keys/1275615013/create?api-version=7.1",
->>>>>>> 2d11c666
       "RequestMethod": "POST",
       "RequestHeaders": {
         "Accept": "application/json",
@@ -45,11 +41,7 @@
       }
     },
     {
-<<<<<<< HEAD
-      "RequestUri": "https:\u002f\u002fdotnettestvault.vault.azure.net\u002fkeys\u002f1275615013\u002fcreate?api-version=7.1-preview",
-=======
       "RequestUri": "https://heathskv.vault.azure.net/keys/1275615013/create?api-version=7.1",
->>>>>>> 2d11c666
       "RequestMethod": "POST",
       "RequestHeaders": {
         "Accept": "application/json",
@@ -106,11 +98,7 @@
       }
     },
     {
-<<<<<<< HEAD
-      "RequestUri": "https:\u002f\u002fdotnettestvault.vault.azure.net\u002fkeys\u002f1275615013\u002fcreate?api-version=7.1-preview",
-=======
       "RequestUri": "https://heathskv.vault.azure.net/keys/1275615013/create?api-version=7.1",
->>>>>>> 2d11c666
       "RequestMethod": "POST",
       "RequestHeaders": {
         "Accept": "application/json",
@@ -167,11 +155,7 @@
       }
     },
     {
-<<<<<<< HEAD
-      "RequestUri": "https:\u002f\u002fdotnettestvault.vault.azure.net\u002fkeys\u002f1275615013\u002fversions?api-version=7.1-preview",
-=======
       "RequestUri": "https://heathskv.vault.azure.net/keys/1275615013/versions?api-version=7.1",
->>>>>>> 2d11c666
       "RequestMethod": "GET",
       "RequestHeaders": {
         "Accept": "application/json",
@@ -227,100 +211,6 @@
         ],
         "nextLink": null
       }
-<<<<<<< HEAD
-    },
-    {
-      "RequestUri": "https:\u002f\u002fdotnettestvault.vault.azure.net\u002fkeys\u002f1275615013?api-version=7.1-preview",
-      "RequestMethod": "DELETE",
-      "RequestHeaders": {
-        "Accept": "application\u002fjson",
-        "Authorization": "Sanitized",
-        "Content-Type": "application\u002fjson",
-        "Request-Id": "|24a06fcc-44aa1cc26dede9d6.",
-        "User-Agent": [
-          "azsdk-net-Security.KeyVault.Keys\u002f4.0.0-dev.20190806.1\u002b549ac09c0c12d70f945de85b89974088680893d4",
-          "(.NET Core 4.6.27817.01; Microsoft Windows 10.0.18362 )"
-        ],
-        "x-ms-client-request-id": "b6af0b941339d7f7ab517d91ef5014ae",
-        "x-ms-return-client-request-id": "true"
-      },
-      "RequestBody": null,
-      "StatusCode": 200,
-      "ResponseHeaders": {
-        "Cache-Control": "no-cache",
-        "Content-Length": "506",
-        "Content-Type": "application\u002fjson; charset=utf-8",
-        "Date": "Tue, 06 Aug 2019 17:50:55 GMT",
-        "Expires": "-1",
-        "Pragma": "no-cache",
-        "Server": "Microsoft-IIS\u002f10.0",
-        "Strict-Transport-Security": "max-age=31536000;includeSubDomains",
-        "X-AspNet-Version": "4.0.30319",
-        "X-Content-Type-Options": "nosniff",
-        "x-ms-keyvault-network-info": "addr=131.107.160.97;act_addr_fam=InterNetwork;",
-        "x-ms-keyvault-region": "westus",
-        "x-ms-keyvault-service-version": "1.1.0.875",
-        "x-ms-request-id": "5d9667ff-20c6-4a2c-8fa8-b22533cbd9d9",
-        "X-Powered-By": "ASP.NET"
-      },
-      "ResponseBody": {
-        "recoveryId": "https:\u002f\u002fdotnettestvault.vault.azure.net\u002fdeletedkeys\u002f1275615013",
-        "deletedDate": 1565113856,
-        "scheduledPurgeDate": 1572889856,
-        "key": {
-          "kid": "https:\u002f\u002fdotnettestvault.vault.azure.net\u002fkeys\u002f1275615013\u002f4baca47a441e4f3e97ea56212bae86d3",
-          "kty": "EC",
-          "key_ops": [
-            "sign",
-            "verify"
-          ],
-          "crv": "P-256",
-          "x": "mruE9mLpl2uU4vwkvbPejW-QK4yHzzZWUUNInaCN0yQ",
-          "y": "l80UofpovJlLscevAbF0cOVWo-T-LqV8EmE2I_5xE24"
-        },
-        "attributes": {
-          "enabled": true,
-          "created": 1565113856,
-          "updated": 1565113856,
-          "recoveryLevel": "Recoverable\u002bPurgeable"
-        }
-      }
-    },
-    {
-      "RequestUri": "https:\u002f\u002fdotnettestvault.vault.azure.net\u002fdeletedkeys\u002f1275615013?api-version=7.1-preview",
-      "RequestMethod": "DELETE",
-      "RequestHeaders": {
-        "Accept": "application\u002fjson",
-        "Authorization": "Sanitized",
-        "Content-Type": "application\u002fjson",
-        "Request-Id": "|24a06fd2-44aa1cc26dede9d6.",
-        "User-Agent": [
-          "azsdk-net-Security.KeyVault.Keys\u002f4.0.0-dev.20190806.1\u002b549ac09c0c12d70f945de85b89974088680893d4",
-          "(.NET Core 4.6.27817.01; Microsoft Windows 10.0.18362 )"
-        ],
-        "x-ms-client-request-id": "80b7e9412f7b2b5f7a58beb3570e7344",
-        "x-ms-return-client-request-id": "true"
-      },
-      "RequestBody": null,
-      "StatusCode": 204,
-      "ResponseHeaders": {
-        "Cache-Control": "no-cache",
-        "Date": "Tue, 06 Aug 2019 17:51:16 GMT",
-        "Expires": "-1",
-        "Pragma": "no-cache",
-        "Server": "Microsoft-IIS\u002f10.0",
-        "Strict-Transport-Security": "max-age=31536000;includeSubDomains",
-        "X-AspNet-Version": "4.0.30319",
-        "X-Content-Type-Options": "nosniff",
-        "x-ms-keyvault-network-info": "addr=131.107.160.97;act_addr_fam=InterNetwork;",
-        "x-ms-keyvault-region": "westus",
-        "x-ms-keyvault-service-version": "1.1.0.875",
-        "x-ms-request-id": "e254cf7e-27c1-4de1-8227-e374a62340ca",
-        "X-Powered-By": "ASP.NET"
-      },
-      "ResponseBody": []
-=======
->>>>>>> 2d11c666
     }
   ],
   "Variables": {
