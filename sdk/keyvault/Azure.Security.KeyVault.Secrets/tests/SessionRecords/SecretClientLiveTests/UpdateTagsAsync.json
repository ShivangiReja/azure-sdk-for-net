--- conflicted
+++ resolved
@@ -1,24 +1,15 @@
 {
   "Entries": [
     {
-<<<<<<< HEAD
-      "RequestUri": "https://heathskv.vault.azure.net/secrets/1671762936?api-version=7.1-preview",
-=======
       "RequestUri": "https://heathskv.vault.azure.net/secrets/1671762936?api-version=7.1",
->>>>>>> 2d11c666
       "RequestMethod": "PUT",
       "RequestHeaders": {
         "Accept": "application/json",
         "Content-Type": "application/json",
         "traceparent": "00-09fa35380b187c439bb1a679668a56e3-227f074400ae9c49-00",
         "User-Agent": [
-<<<<<<< HEAD
-          "azsdk-net-Security.KeyVault.Secrets/4.0.0-dev.20191023.1\u002B307048a11c075ebf79212b622adee61b8a4615e3",
-          "(.NET Core 4.6.27817.1-preview1; Microsoft Windows 10.0.18363 )"
-=======
-          "azsdk-net-Security.KeyVault.Secrets/4.1.0-dev.20200729.1",
-          "(.NET Core 4.6.29017.01; Microsoft Windows 10.0.19041 )"
->>>>>>> 2d11c666
+          "azsdk-net-Security.KeyVault.Secrets/4.1.0-dev.20200729.1",
+          "(.NET Core 4.6.29017.01; Microsoft Windows 10.0.19041 )"
         ],
         "x-ms-client-request-id": "471ab2f25411b2377158eedae239668f",
         "x-ms-return-client-request-id": "true"
@@ -50,11 +41,7 @@
       }
     },
     {
-<<<<<<< HEAD
-      "RequestUri": "https://heathskv.vault.azure.net/secrets/1671762936?api-version=7.1-preview",
-=======
       "RequestUri": "https://heathskv.vault.azure.net/secrets/1671762936?api-version=7.1",
->>>>>>> 2d11c666
       "RequestMethod": "PUT",
       "RequestHeaders": {
         "Accept": "application/json",
@@ -63,13 +50,8 @@
         "Content-Type": "application/json",
         "traceparent": "00-09fa35380b187c439bb1a679668a56e3-227f074400ae9c49-00",
         "User-Agent": [
-<<<<<<< HEAD
-          "azsdk-net-Security.KeyVault.Secrets/4.0.0-dev.20191023.1\u002B307048a11c075ebf79212b622adee61b8a4615e3",
-          "(.NET Core 4.6.27817.1-preview1; Microsoft Windows 10.0.18363 )"
-=======
-          "azsdk-net-Security.KeyVault.Secrets/4.1.0-dev.20200729.1",
-          "(.NET Core 4.6.29017.01; Microsoft Windows 10.0.19041 )"
->>>>>>> 2d11c666
+          "azsdk-net-Security.KeyVault.Secrets/4.1.0-dev.20200729.1",
+          "(.NET Core 4.6.29017.01; Microsoft Windows 10.0.19041 )"
         ],
         "x-ms-client-request-id": "471ab2f25411b2377158eedae239668f",
         "x-ms-return-client-request-id": "true"
@@ -115,11 +97,7 @@
       }
     },
     {
-<<<<<<< HEAD
-      "RequestUri": "https://heathskv.vault.azure.net/secrets/1671762936/d4033efb238e4f9fb8a155ad2492118f?api-version=7.1-preview",
-=======
       "RequestUri": "https://heathskv.vault.azure.net/secrets/1671762936/6850e55778c64c8b9f60c35b3589dc73?api-version=7.1",
->>>>>>> 2d11c666
       "RequestMethod": "PATCH",
       "RequestHeaders": {
         "Accept": "application/json",
@@ -128,13 +106,8 @@
         "Content-Type": "application/json",
         "traceparent": "00-292c1e621678ab40ab1db896689d0c46-c0e273d288b8454d-00",
         "User-Agent": [
-<<<<<<< HEAD
-          "azsdk-net-Security.KeyVault.Secrets/4.0.0-dev.20191023.1\u002B307048a11c075ebf79212b622adee61b8a4615e3",
-          "(.NET Core 4.6.27817.1-preview1; Microsoft Windows 10.0.18363 )"
-=======
-          "azsdk-net-Security.KeyVault.Secrets/4.1.0-dev.20200729.1",
-          "(.NET Core 4.6.29017.01; Microsoft Windows 10.0.19041 )"
->>>>>>> 2d11c666
+          "azsdk-net-Security.KeyVault.Secrets/4.1.0-dev.20200729.1",
+          "(.NET Core 4.6.29017.01; Microsoft Windows 10.0.19041 )"
         ],
         "x-ms-client-request-id": "cfa2fdef0622b2194851a181f7f03dfd",
         "x-ms-return-client-request-id": "true"
@@ -183,11 +156,7 @@
       }
     },
     {
-<<<<<<< HEAD
-      "RequestUri": "https://heathskv.vault.azure.net/secrets/1671762936/d4033efb238e4f9fb8a155ad2492118f?api-version=7.1-preview",
-=======
       "RequestUri": "https://heathskv.vault.azure.net/secrets/1671762936/6850e55778c64c8b9f60c35b3589dc73?api-version=7.1",
->>>>>>> 2d11c666
       "RequestMethod": "PATCH",
       "RequestHeaders": {
         "Accept": "application/json",
@@ -196,13 +165,8 @@
         "Content-Type": "application/json",
         "traceparent": "00-7581c5e9e2f9a940a0f89812d0031684-404e2aa95a43c44d-00",
         "User-Agent": [
-<<<<<<< HEAD
-          "azsdk-net-Security.KeyVault.Secrets/4.0.0-dev.20191023.1\u002B307048a11c075ebf79212b622adee61b8a4615e3",
-          "(.NET Core 4.6.27817.1-preview1; Microsoft Windows 10.0.18363 )"
-=======
-          "azsdk-net-Security.KeyVault.Secrets/4.1.0-dev.20200729.1",
-          "(.NET Core 4.6.29017.01; Microsoft Windows 10.0.19041 )"
->>>>>>> 2d11c666
+          "azsdk-net-Security.KeyVault.Secrets/4.1.0-dev.20200729.1",
+          "(.NET Core 4.6.29017.01; Microsoft Windows 10.0.19041 )"
         ],
         "x-ms-client-request-id": "e2f941b5aa88af09ec90caa8e50434ca",
         "x-ms-return-client-request-id": "true"
@@ -245,93 +209,6 @@
           "D": "5"
         }
       }
-<<<<<<< HEAD
-    },
-    {
-      "RequestUri": "https://heathskv.vault.azure.net/secrets/1671762936?api-version=7.1-preview",
-      "RequestMethod": "DELETE",
-      "RequestHeaders": {
-        "Accept": "application/json",
-        "Authorization": "Sanitized",
-        "Content-Type": "application/json",
-        "traceparent": "00-7f8939aa4a25094390f724268f93ef9b-884fa8cb0fa4c24e-00",
-        "User-Agent": [
-          "azsdk-net-Security.KeyVault.Secrets/4.0.0-dev.20191023.1\u002B307048a11c075ebf79212b622adee61b8a4615e3",
-          "(.NET Core 4.6.27817.1-preview1; Microsoft Windows 10.0.18363 )"
-        ],
-        "x-ms-client-request-id": "2405b39aad42ebd59867ffbfb3b6ba81",
-        "x-ms-return-client-request-id": "true"
-      },
-      "RequestBody": null,
-      "StatusCode": 200,
-      "ResponseHeaders": {
-        "Cache-Control": "no-cache",
-        "Content-Length": "353",
-        "Content-Type": "application/json; charset=utf-8",
-        "Date": "Wed, 23 Oct 2019 21:54:02 GMT",
-        "Expires": "-1",
-        "Pragma": "no-cache",
-        "Server": "Microsoft-IIS/10.0",
-        "Strict-Transport-Security": "max-age=31536000;includeSubDomains",
-        "X-AspNet-Version": "4.0.30319",
-        "X-Content-Type-Options": "nosniff",
-        "x-ms-keyvault-network-info": "addr=131.107.147.65;act_addr_fam=InterNetwork;",
-        "x-ms-keyvault-region": "westus",
-        "x-ms-keyvault-service-version": "1.1.0.879",
-        "x-ms-request-id": "a0db14e1-4a03-4f17-aeeb-545aaf902b82",
-        "X-Powered-By": "ASP.NET"
-      },
-      "ResponseBody": {
-        "recoveryId": "https://heathskv.vault.azure.net/deletedsecrets/1671762936",
-        "deletedDate": 1571867643,
-        "scheduledPurgeDate": 1579643643,
-        "id": "https://heathskv.vault.azure.net/secrets/1671762936/d4033efb238e4f9fb8a155ad2492118f",
-        "attributes": {
-          "enabled": true,
-          "created": 1571867643,
-          "updated": 1571867643,
-          "recoveryLevel": "Recoverable\u002BPurgeable"
-        },
-        "tags": {
-          "D": "5"
-        }
-      }
-    },
-    {
-      "RequestUri": "https://heathskv.vault.azure.net/deletedsecrets/1671762936?api-version=7.1-preview",
-      "RequestMethod": "DELETE",
-      "RequestHeaders": {
-        "Accept": "application/json",
-        "Authorization": "Sanitized",
-        "Content-Type": "application/json",
-        "traceparent": "00-1a33fe8cbc1c0847b00d16bbfd39ade5-ace48f72b4ab464c-00",
-        "User-Agent": [
-          "azsdk-net-Security.KeyVault.Secrets/4.0.0-dev.20191023.1\u002B307048a11c075ebf79212b622adee61b8a4615e3",
-          "(.NET Core 4.6.27817.1-preview1; Microsoft Windows 10.0.18363 )"
-        ],
-        "x-ms-client-request-id": "f2bcabf7d9e389654cd0972ae86b3d28",
-        "x-ms-return-client-request-id": "true"
-      },
-      "RequestBody": null,
-      "StatusCode": 204,
-      "ResponseHeaders": {
-        "Cache-Control": "no-cache",
-        "Date": "Wed, 23 Oct 2019 21:54:19 GMT",
-        "Expires": "-1",
-        "Pragma": "no-cache",
-        "Server": "Microsoft-IIS/10.0",
-        "Strict-Transport-Security": "max-age=31536000;includeSubDomains",
-        "X-AspNet-Version": "4.0.30319",
-        "X-Content-Type-Options": "nosniff",
-        "x-ms-keyvault-network-info": "addr=131.107.147.65;act_addr_fam=InterNetwork;",
-        "x-ms-keyvault-region": "westus",
-        "x-ms-keyvault-service-version": "1.1.0.879",
-        "x-ms-request-id": "3d74a23d-3ab7-40b5-8e6d-1aa101a719d2",
-        "X-Powered-By": "ASP.NET"
-      },
-      "ResponseBody": []
-=======
->>>>>>> 2d11c666
     }
   ],
   "Variables": {
